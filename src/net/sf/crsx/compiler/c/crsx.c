// Copyright (c) 2010, 2014 IBM Corporation.
// $Id: crsx.c,v 3.123 2014/02/11 15:56:48 villardl Exp $

// Implementations of externals from the header file.

#include "crsx.h"
#include <stdint.h>
#include "prof.h"
#include "invariant.h"

#include <unicode/umachine.h>
#include <unicode/uregex.h>
#include <unicode/ustring.h>

/////////////////////////////////////////////////////////////////////////////////
// Debugging && profiling


// Debug printfs
#if 0
#  define crsx_debug fprintf
#else
#  define crsx_debug if (0) fprintf
#endif

// Print debugging information while normalizing.
#if defined(DEBUG)
long stepCount = 0L;
int stepNesting = 0;
#endif


void enableProfiling(Context context)
{
#ifdef CRSX_ENABLE_PROFILING
    context->profiling = 1;
    crsxpInit(context);
#endif
}

/////////////////////////////////////////////////////////////////////////////////
// Variable allocation and utilities

Variable makeVariable(Context context, char *name, unsigned int bound, unsigned int linear)
{
    ASSERT(context, context && name);
    Variable v = ALLOCATE(context, sizeof(struct _Variable));
    v->nr = 1;
    v->uses = 0;

    // TODO: too expensive.
    int len = strlen(name);
    char *nameu = name;
    while (nameu < name+len && (*nameu != '_' || *(nameu+1) < '0' ||  *(nameu+1) > '9')) ++nameu;
    if (name[0] == 'v' && name[1] == '"' && name[len-1] == '"')
    {
        if (nameu < name+len)
            v->name = ALLOCATENF(context, 100, "%.*s_%u%s", (int)(nameu-name), name, ++context->stamp, "\"");
        else
            v->name = ALLOCATENF(context, 100, "%.*s_%u%s", (int)(strlen(name)-1), name, ++context->stamp, "\"");
    }
    else
    {
        v->name = ALLOCATENF(context, 100, "%.*s_%u", (int)(nameu < name+len ? nameu-name : len), name, ++context->stamp);
    }

    v->bound = bound;
    v->linear = linear;
<<<<<<< HEAD
=======
    v->block = block;
    v->shallow = shallow;
    v->track = 1; // Only relevant if fv_enabled is true
>>>>>>> f4f5fd4f

    crsxpMakeVariable(context);

    return v;
}

void freeVariable(Context context, Variable variable)
{
    ASSERT(context, variable->uses == 0);

    FREE(context, variable->name);
    FREE(context, variable);

    crsxpFreeVariable(context);
}

void setVariableBaseName(Context context, Variable variable, char *newbase)
{
    if (variable)
    {
        char *oldname = variable->name;
        char *oldext = strchr(oldname, '_');
        if (!oldext)
            variable->name = newbase;
        else
        {
            size_t basez = strlen(newbase);
            size_t extz = strlen(oldext);
            variable->name = ALLOCATE(context, basez + extz + 1);
            memcpy(variable->name, newbase, basez);
            memcpy(variable->name+basez, oldext, extz);
            variable->name[basez + extz] = '\0';
        }
    }
}

VariableUse makeVariableUse(Context context, Variable variable)
{
    ASSERT(context, variable->nr > 0);

    VariableUse use = ALLOCATE(context, sizeof(struct _VariableUse));
    use->term.nr = 1;
#ifdef CRSX_ENABLE_PROFILING
    use->term.marker = 0;
#endif
    use->variable = useVariable(context, variable); // Transfer ref
    use->term.descriptor = NULL; // this ensures the term is understood as a VariableUse


    return use;
}

/////////////////////////////////////////////////////////////////////////////////
// Construction allocation.

static
Construction makeConstruction(Context context, ConstructionDescriptor descriptor)
{
    Construction construction;
    int poolIndex = (descriptor->size - sizeof(struct _Construction)) / sizeof(Construction);
    if (poolIndex < CONS_POOL_MAX_SIZE_SIZE && context->consPoolSize[poolIndex] > 0)
        construction = context->consPool[poolIndex][--context->consPoolSize[poolIndex]];
    else
        construction = ALLOCATE(context, descriptor->size);

    construction->term.descriptor = descriptor;
    construction->term.nr = 1;

#ifdef CRSX_ENABLE_PROFILING
    construction->term.marker = 0;
#endif

    construction->namedProperties = NULL;
    construction->variableProperties = NULL;
    construction->fvs = NULL;
    construction->nfvs = NULL;
    construction->vfvs = NULL;

    crsxpMakeConstruction(context);

    return construction;
}

static
void freeConstruction(Context context, Construction construction)
{
    ASSERT(context, construction->term.nr == 0);

    // Free properties
    UNLINK_NamedPropertyLink(context, construction->namedProperties);
    construction->namedProperties = NULL;
    UNLINK_VariablePropertyLink(context, construction->variableProperties);
    construction->variableProperties = NULL;
    if (context->fv_enabled)
    {
        UNLINK_Hashset(context, construction->fvs);
        construction->fvs = NULL;
        UNLINK_Hashset(context, construction->nfvs);
        construction->nfvs = NULL;
        UNLINK_Hashset(context, construction->vfvs);
        construction->vfvs = NULL;
    }

    // Subterms and binders.
    Term term = &construction->term;

    const int arity = ARITY(term);
    int i;
    for (i = 0; i < arity; ++i)
    {
        UNLINK(context, SUB(term, i));
        const int rank = RANK(term,i);
        int j;
        for (j = 0; j < rank; ++j)
        {
            Variable b = BINDER(term,i,j);
            UNBIND(b);
            unlinkVariable(context, b);
        }
    }

    // Put back in the pool if enough room.
    int poolIndex = (term->descriptor->size - sizeof(struct _Construction)) / sizeof(Construction);
    if (poolIndex < CONS_POOL_MAX_SIZE_SIZE && context->consPoolSize[poolIndex] < CONS_POOL_MAX_SIZE)
        context->consPool[poolIndex][context->consPoolSize[poolIndex]++] = construction;
    else
        FREE(context, term);

    crsxpFreeConstruction(context);
}


/////////////////////////////////////////////////////////////////////////////////
// Predefined components for ConstructorDescriptors.

char *dataName(Term term)
{
    //ASSERT((Context)0, term);
    ConstructionDescriptor descriptor = term->descriptor;
    return descriptor->sort->constructorNames[descriptor->sortoffset];
}

int dataStep(Sink sink, Term term)
{
    return 0; // no computation possible
}

const char *literalName(Term term)
{
    return asLiteral(term)->text;
}

int noBinderOffsets[1] = {0};

struct _ConstructionDescriptor literalConstructionDescriptor =
{
    NULL,                                       //.sort
    1,                                          //.sortoffset
    0,                                          //.arity
    sizeof(struct _Literal),                    //.size
    noBinderOffsets,                            //.binderoffset
    (char *(*)(Term term))&literalName,         //.name  (ugly cast added by sboag... Kris will have to evaluate doing the right fix.)
    &dataStep                                   //.step
};

/////////////////////////////////////////////////////////////////////////////////
// Literal allocation.

Term makeStringLiteral(Context context, const char *text)
{
    Literal literal = ALLOCATE(context, sizeof(struct _Literal));
    literal->construction.term.descriptor = &literalConstructionDescriptor;
    literal->construction.term.nr = 1;
#ifdef CRSX_ENABLE_PROFILING
    literal->construction.term.marker = 0;
#endif
    literal->construction.nf = 1;
    literal->construction.nostep = 1;

    literal->construction.namedProperties = NULL;
    literal->construction.variableProperties = NULL;

    literal->construction.fvs = NULL;
    literal->construction.nfvs = NULL;
    literal->construction.vfvs = NULL;

    literal->text = text; // Note: NOT allocated...
    DEBUGCOND(context->debugliterals, DEBUGF(context, "//%*sMAKE_LITERAL: %s\n", stepNesting, "", literal->text));
    return (Term) literal;
}


/////////////////////////////////////////////////////////////////////////////////
// Buffer manipulation.

static Hashset freeVars(Context context, Term term, Hashset set);

static BufferSegment makeSegment(Context context)
{
    if (context->segmentPool)
    {
        BufferSegment segment = context->segmentPool;
        context->segmentPool = segment->next;
        context->segmentPoolSize --;
        return segment;
    }

    return ALLOCATE(context, sizeof(struct _BufferSegment));
}

static inline void freeSegment(Context context, BufferSegment segment)
{
    if (context->segmentPoolSize < MAX_SEGMENT_POOL_SIZE)
    {
        segment->next = context->segmentPool;
        context->segmentPool = segment->next;
        context->segmentPoolSize ++;
    }
    else
    {
        FREE(context, segment);
    }
}

static inline void freeSegments(Context context, BufferSegment head)
{
    while (head)
    {
       BufferSegment next = head->next;
       freeSegment(context, head);
       head = next;
    }
}

static inline void destroySegments(Context context, BufferSegment head)
{
    while (head)
    {
       BufferSegment next = head->next;
       FREE(context, head);
       head = next;
    }
}

/**
 * @Brief Push term on the stack
 */
static void bufferPush(Buffer buffer, Term term)
{
    ASSERT(buffer->sink.context, term);
    ++buffer->lastTop;
    if (!buffer->last || buffer->lastTop >= BUFFER_SEGMENT_SIZE)
    {
        if (buffer->last && buffer->last->next)
        {
            // Already got a segment ready
            ASSERT(buffer->sink.context, buffer->last->next->previous == buffer->last);
            buffer->last = buffer->last->next;
        }
        else if (!buffer->last && buffer->first)
        {
            // Reuse previous first segment.
            buffer->last = buffer->first;
        }
        else
        {
            // Insert an additional segment.
            BufferSegment segment = makeSegment(buffer->sink.context);
            if (!buffer->first)
            {
                ASSERT(buffer->sink.context, !buffer->last);
                buffer->first = segment;
            }
            else if (buffer->last)
            {
                ASSERT(buffer->sink.context, buffer->first);
                buffer->last->next = segment;
            }
            segment->previous = buffer->last;
            segment->next = NULL;
            buffer->last = segment;
        }
        buffer->lastTop = 0;
    }
    BufferEntry entry = &buffer->last->entry[buffer->lastTop];
    entry->term = term;
    entry->index = 0;
}

/**
 * @Brief Pop term stack
 */
static
void bufferPop(Buffer buffer)
{
    --buffer->lastTop;
    if (buffer->lastTop < 0 && buffer->last)
    {
        // Pop last segment.
        buffer->last = buffer->last->previous;

        // Reset top.
        if (buffer->last)
            buffer->lastTop = BUFFER_SEGMENT_SIZE-1;
    }
}

static
void bufferInsert(Buffer buffer, Term childTerm)
{
    ASSERT(buffer->sink.context, childTerm);
    if (buffer->lastTop < 0)
    {
        buffer->term = childTerm; // global result term
    }
    else //(buffer->lastTop >= 0)
    {
        BufferEntry entry = &buffer->last->entry[buffer->lastTop];
        SUB(entry->term, (entry->index)++) = childTerm;
    }
}

static inline BufferEntry bufferTop(Buffer buffer)
{
    ASSERT(buffer->sink.context, buffer->lastTop >= 0 && buffer->last);
    return &buffer->last->entry[buffer->lastTop];
}

// Buffer management.

#ifdef DEBUG
long eventCount = 0l;
long bufferCount = 0l;
#endif

Term bufferTerm(Sink sink)
{
    ASSERT(sink->context, sink->kind == SINK_IS_BUFFER);

    Buffer buffer = (Buffer) sink;
    ASSERT(sink->context, buffer->lastTop < 0);

    Term term = buffer->term;
    CRSX_CHECK(sink->context, term);
    return term;
}

Sink bufferStart(Sink sink, ConstructionDescriptor descriptor)
{
#   ifdef DEBUG
    ++eventCount;
#   endif
    ASSERT(sink->context, sink->kind == SINK_IS_BUFFER);
    Buffer buffer = (Buffer) sink;

    // Start construction
    Construction construction = makeConstruction(sink->context, descriptor);

    construction->namedProperties = buffer->pendingNamedProperties; // Transfer ref.
    construction->variableProperties = buffer->pendingVariableProperties; // Transfer ref

    construction->nf = 0;
    construction->nostep = 0;

    // term->sub and term->binders will be populated incrementally.
    bufferPush(buffer, (Term) construction); // suspend current construction in favor of children

    // Setup fresh context for first child.
    buffer->pendingNamedProperties = NULL;
    buffer->pendingVariableProperties = NULL;
    return sink;
}

Sink bufferEnd(Sink sink, ConstructionDescriptor descriptor)
{
#   ifdef DEBUG
    ++eventCount;
#   endif

    ASSERT(sink->context, sink->kind == SINK_IS_BUFFER);
    Buffer buffer = (Buffer) sink;

    ASSERT(sink->context, buffer->lastTop >= 0); // can't end non-started structure.
    Term childTerm = bufferTop(buffer)->term;

    if (ARITY(childTerm) != bufferTop(buffer)->index)
    {
        ERRORF(sink->context, Crsx, "Invalid number of sub terms for %s\n", descriptor->name(NULL));
        ASSERT(sink->context, ARITY(childTerm) == bufferTop(buffer)->index);
    }

    // Update nf and nostep fields of construction.
    if (IS_DATA(childTerm))
    {
        int nf = 1; // optimistic
        int i = ARITY(childTerm);
        while (nf && (--i) >= 0)
            if (! IS_NF(SUB(childTerm, i)))
            {
                nf = 0;
                break;
            }
        asConstruction(childTerm)->nf = nf;
    }
    else
    {
        // This is done in BufferStart
        //asConstruction(childTerm)->nostep = 0;
    }

    // Propagate free variable onto childTerm.
    propagateFreeVariables(sink->context, childTerm);

    bufferPop(buffer);
    bufferInsert(buffer, childTerm);

    // Fresh context for next child.
    buffer->pendingNamedProperties = NULL;
    buffer->pendingVariableProperties = NULL;

    return sink;
}

Sink bufferLiteral(Sink sink, const char *text)
{
#   ifdef DEBUG
    ++eventCount;
#   endif
    ASSERT(sink->context, sink->kind == SINK_IS_BUFFER);
    Buffer buffer = (Buffer) sink;

    bufferStart(sink, &literalConstructionDescriptor);
    Term literal =  bufferTop(buffer)->term;
    asLiteral(literal)->text = text; // descriptor set by start
    bufferEnd(sink, &literalConstructionDescriptor);

    return sink;
}

Sink bufferUse(Sink sink, Variable variable)
{
#   ifdef DEBUG
    ++eventCount;
#   endif
    ASSERT(sink->context, sink->kind == SINK_IS_BUFFER);
    
    const Buffer buffer = (Buffer) sink;
    
    VariableUse use = makeVariableUse(sink->context, variable); // No need to link variable

    bufferInsert(buffer, (Term) use);

    // Fresh context for next child.
    buffer->pendingNamedProperties = NULL;
    buffer->pendingVariableProperties = NULL;
    return sink;
}

Sink bufferBinds(Sink sink, int size, Variable binds[])
{
#   ifdef DEBUG
    ++eventCount;
#   endif
    ASSERT(sink->context, sink->kind == SINK_IS_BUFFER);
    const Buffer buffer = (Buffer) sink;
    const Context context = sink->context;

    ASSERT(context, buffer->lastTop >= 0); // can only have binders on proper construction subterms

    BufferEntry entry = bufferTop(buffer);
    int index = entry->index;
    Term term = entry->term;
    ASSERT(context, term->descriptor);
    ASSERT(context, 0 <= index && index < ARITY(term));
    ASSERT(context, size == RANK(term,index));

    int i;
    for (i = 0; i < size; ++i)
    {
        Variable b = binds[i];
        BINDER(term, index, i) = b; // No need to link variables. Also binders are not considered used.
<<<<<<< HEAD
=======

        // Block normalization when there is at least one blocking binder.
        buffer->blocking |= b->block;

        // Also if this binder is blocking and shallow, then don't track it as it will stay shallow.
        //if (context->fv_enabled && b->block && b->shallow)
        //    b->track = 0;
>>>>>>> f4f5fd4f
    }

    return sink;
}

static
void bufferMergeProperties(Context context, Buffer buffer, Construction c);

<<<<<<< HEAD
=======
// Send a copy of the ith sub to sink. Rename binders.
static void copySub(Sink sink, Term term, int i)
{
    const int rank = RANK(term, i);
    const Context context = sink->context;

    if (rank == 0)
    {
        // --  i'th subterm with no binders: just copy
        COPY(sink, LINK(context, SUB(term, i)));
    }
    else
    {
        // Rename binders and substitute..
        Variable *oldBinders = BINDERS(term, i);
        Variable *subBinders = ALLOCA(context, rank*sizeof(Variable)); // does not escapes
        VariableUse subUses[rank]; // does not escape
        struct _SubstitutionFrame _subSubstitution = {NULL, 0, rank, oldBinders, (Term *) subUses, 0}; // does not escape
        SubstitutionFrame subSubstitution = &_subSubstitution;

        // --- populate per binder
        int j;
        for (j = 0; j < rank; ++j)
        {
            char *oldname = oldBinders[j]->name;
            char *baseendp = strrchr(oldname, '_');
            char *basename = oldname;
            if (baseendp)
            {
                const int z = baseendp - oldname;
                basename = ALLOCA(context, z+1); // does not escape
                memcpy(basename, oldname, z);
                basename[z] = '\0';
            }
            int isLinear = IS_LINEAR(oldBinders[j]);
            subBinders[j] = makeVariable(context, oldBinders[j]->name, 1, isLinear, oldBinders[j]->block, oldBinders[j]->shallow); // escapes
            subUses[j] = makeVariableUse(context, linkVariable(context, subBinders[j])); // escapes
        }

        // --- send new binders
        BINDS(sink, rank, subBinders); // escape of subBinders. Variable references are transfered.
        //FREE(context, subBinders) (no need: allocated on the stack). Variable references have been transferred.
        // --- now process subterm!
        metaSubstitute(sink, LINK(context, SUB(term, i)), subSubstitution);
    }
}

>>>>>>> f4f5fd4f
Sink bufferCopy(Sink sink, Term term) // Transfer ref
{
    ASSERT(sink->context, sink->kind == SINK_IS_BUFFER);
    ASSERT(sink->context, term->nr > 0);

    Buffer buffer = (Buffer) sink;
    const Context context = sink->context;

    // If no properties and blocking condition matches, then just share!
    if (IS_VARIABLE_USE(term)
            || (buffer->pendingNamedProperties == asConstruction(term)->namedProperties
                    && buffer->pendingVariableProperties == asConstruction(term)->variableProperties
               ))
    {
        UNLINK_NamedPropertyLink(context, buffer->pendingNamedProperties);
        buffer->pendingNamedProperties = NULL;
        UNLINK_VariablePropertyLink(context, buffer->pendingVariableProperties);
        buffer->pendingVariableProperties = NULL;

        bufferInsert(buffer, term);
        return sink;
    }

    // We have a construction with added properties so must update the root term.
#   ifdef DEBUG
    ++eventCount;
#   endif

    Construction c = asConstruction(term);

    if (LINK_COUNT(term) == 1)
    {
        // Reuse original term (with updated properties).
        bufferMergeProperties(context, buffer, c);
        bufferInsert(buffer, term);
    }
    else
    {
        if (IS_LITERAL(term))
        {
            LITERALU(sink, TEXT(term));
        }
        else
        {
            // All this pointer manipulation in order to reuse bufferMergeProperties
            NamedPropertyLink namedLink = buffer->pendingNamedProperties;
            buffer->pendingNamedProperties = LINK_NamedPropertyLink(context, c->namedProperties);
            VariablePropertyLink variableLink = buffer->pendingVariableProperties;
            buffer->pendingVariableProperties = LINK_VariablePropertyLink(context, c->variableProperties);

            sink->start(sink, c->term.descriptor);

            buffer->pendingNamedProperties = namedLink;
            buffer->pendingVariableProperties = variableLink;

            bufferMergeProperties(context, buffer, asConstruction(bufferTop(buffer)->term));

            int a = ARITY(term);
            int i;
            for (i = 0; i < a; i ++)
            {
                const int rank = RANK(term, i);
                if (rank == 0)
                {
                    // --  i'th subterm with no binders: just continue copying.
                    COPY(sink, LINK(context, SUB(term, i)));
                }
                else
                {
                    // Rename binders and substitute..

                    Variable *oldBinders = BINDERS(term, i);
                    Variable *subBinders = ALLOCA(context, rank*sizeof(Variable)); // does not escapes
                    VariableUse subUses[rank]; // does not escape
                    struct _SubstitutionFrame _subSubstitution = {NULL, 0, rank, oldBinders, (Term *) subUses}; // does not escape
                    SubstitutionFrame subSubstitution = &_subSubstitution;

                    // --- populate per binder
                    int j;
                    for (j = 0; j < rank; ++j)
                    {
                        char *oldname = oldBinders[j]->name;
                        char *baseendp = strrchr(oldname, '_');
                        char *basename = oldname;
                        if (baseendp)
                        {
                            const int z = baseendp - oldname;
                            basename = ALLOCA(context, z+1); // does not escape
                            memcpy(basename, oldname, z);
                            basename[z] = '\0';
                        }
                        int isLinear = IS_LINEAR(oldBinders[j]);
<<<<<<< HEAD
                        subBinders[j] = makeVariable(context, oldBinders[j]->name, 1, isLinear); // escapes
=======
                        subBinders[j] = makeVariable(context, oldBinders[j]->name, 1, isLinear, oldBinders[j]->block, oldBinders[j]->shallow); // escapes
>>>>>>> f4f5fd4f
                        subUses[j] = makeVariableUse(context, linkVariable(context, subBinders[j])); // escapes
                    }

                    // --- send new binders
                    BINDS(sink, rank, subBinders); // escape of subBinders. Variable references are transfered.
                    //FREE(context, subBinders) (no need: allocated on the stack). Variable references have been transferred.
                    // --- now process subterm!
                    metaSubstitute(sink, LINK(context, SUB(term, i)), subSubstitution);
                }
            }
            sink->end(sink, c->term.descriptor);
        }
        UNLINK(context, term);
    }

    ASSERT(context, !buffer->pendingNamedProperties);
    ASSERT(context, !buffer->pendingVariableProperties);

    return sink;
}

Sink bufferPropertyRef(Sink sink, Construction construction)
{
#   ifdef DEBUG
    ++eventCount;
#   endif
    ASSERT(sink->context, sink->kind == SINK_IS_BUFFER);
    Buffer buffer = (Buffer) sink;
    //DEBUGF(sink->context, "//ADD_PROPERTY_REF(%d)\n", buffer->lastTop);

    // Must be first property event.
    ASSERT(sink->context, !buffer->pendingNamedProperties && !buffer->pendingVariableProperties);
    buffer->pendingNamedProperties = LINK_NamedPropertyLink(sink->context, construction->namedProperties);
    buffer->pendingVariableProperties = LINK_VariablePropertyLink(sink->context, construction->variableProperties);
    return sink;
}

Sink bufferProperties(Sink sink, NamedPropertyLink namedProperties, VariablePropertyLink variableProperties)
{
#   ifdef DEBUG
    ++eventCount;
#   endif
    ASSERT(sink->context, sink->kind == SINK_IS_BUFFER);
    Buffer buffer = (Buffer) sink;

    // Must be first property event.
    ASSERT(sink->context, !buffer->pendingNamedProperties && !buffer->pendingVariableProperties);

    buffer->pendingNamedProperties = namedProperties;
    buffer->pendingVariableProperties = variableProperties;

    return sink;
}

Sink bufferPropertyNamed(Sink sink, const char *name, Term term)
{
#   ifdef DEBUG
    ++eventCount;
#   endif
    ASSERT(sink->context, sink->kind == SINK_IS_BUFFER);
    ASSERT(sink->context, name);
    ASSERT(sink->context, term == NULL || term->nr > 0);

    const Context context = sink->context;
    const Buffer buffer = (Buffer) sink;

    Hashset nfvs = NULL;
    if (context->fv_enabled)
    {
        nfvs = buffer->pendingNamedProperties ? LINK_Hashset(context, buffer->pendingNamedProperties->fvs) : NULL;
        nfvs = freeVars(context, term, nfvs);
    }

    NamedPropertyLink link = ALLOCATE_NamedPropertyLink(context, GLOBAL(context, name), term, buffer->pendingNamedProperties, nfvs, 1); // transfer refs for term and old link
    buffer->pendingNamedProperties = link;

    return sink;
}

Sink bufferPropertyVariable(Sink sink, Variable variable, Term term)
{
#   ifdef DEBUG
    ++eventCount;
#   endif
    ASSERT(sink->context, sink->kind == SINK_IS_BUFFER);
    ASSERT(sink->context, term == NULL || term->nr > 0);

    const Context context = sink->context;
    const Buffer buffer = (Buffer) sink;

    Hashset vfvs = NULL;
    if (context->fv_enabled)
    {
        vfvs = buffer->pendingVariableProperties ? LINK_Hashset(context, buffer->pendingVariableProperties->fvs) : NULL;
        vfvs = freeVars(context, term, vfvs);
        vfvs = addVariableHS(context, vfvs, linkVariable(context, variable));
    }

    VariablePropertyLink link = ALLOCATE(context, sizeof(struct _VariablePropertyLink));
    link->link = buffer->pendingVariableProperties; // transfer ref
    link->nr = 1;
#ifdef CRSX_ENABLE_PROFILING
    link->marker = 0;
#endif
    link->variable = useVariable(context, variable); // Transfer ref. Account for use
    link->u.term = term; // Transfer ref
    link->fvs = vfvs;

    buffer->pendingVariableProperties = link;

    return sink;
}

Sink bufferPropertiesReset(Sink sink)
{
#   ifdef DEBUG
    ++eventCount;
#   endif
    ASSERT(sink->context, sink->kind == SINK_IS_BUFFER);
    Buffer buffer = (Buffer) sink;
    //DEBUGF(sink->context, "//RESET_PROPERTIES(%d)\n", buffer->lastTop);

    UNLINK_NamedPropertyLink(sink->context, buffer->pendingNamedProperties);
    buffer->pendingNamedProperties = NULL;
    UNLINK_VariablePropertyLink(sink->context, buffer->pendingVariableProperties);
    buffer->pendingVariableProperties = NULL;

    return sink;
}

Sink makeBuffer(Context context)
{
    if (context->bufferPoolSize > 0)
        return (Sink) context->bufferPool[--context->bufferPoolSize];

    return initBuffer(context, (Buffer) ALLOCATE(context, sizeof(struct _Buffer)));
}

Sink initBuffer(Context context, Buffer buffer)
{
#   ifdef DEBUG
    ++bufferCount;
#   endif
    // Insert default 
    // Allocate.
    ASSERT(context, buffer);
    // Initialize sink to record all events in buffer.
    buffer->sink.kind = SINK_IS_BUFFER;
    buffer->sink.context = context;
    buffer->sink.term = &bufferTerm;
    buffer->sink.start = &bufferStart;
    buffer->sink.end = &bufferEnd;
    buffer->sink.literal = &bufferLiteral;
    buffer->sink.use = &bufferUse;
    buffer->sink.binds = &bufferBinds;
    buffer->sink.copy = &bufferCopy;
    buffer->sink.propertyRef = &bufferPropertyRef;
    buffer->sink.properties = &bufferProperties;
    buffer->sink.propertyNamed = &bufferPropertyNamed;
    buffer->sink.propertyVariable = &bufferPropertyVariable;
    buffer->sink.propertiesReset = &bufferPropertiesReset;

    // Initialize buffer to be empty.
    buffer->first = NULL;
    buffer->lastTop = -1;
    buffer->last = NULL;;
    buffer->term = NULL;

    buffer->pendingNamedProperties = NULL;
    buffer->pendingVariableProperties = NULL;

    // Return as sink for reception...
    return (Sink) buffer;
}

static void destroyBuffer(Buffer buffer)
{
    freeSegments(buffer->sink.context, buffer->first);
    FREE(buffer->sink.context, buffer);
}

void freeBuffer(Sink sink)
{
#   ifdef DEBUG
    --bufferCount;
#   endif
    ASSERT(sink->context, sink->kind == SINK_IS_BUFFER);

    if (sink->context->bufferPoolSize < MAX_BUFFER_POOL_SIZE)
    {
        Buffer buffer = (Buffer) sink;
        sink->context->bufferPool[sink->context->bufferPoolSize ++ ] = buffer;

        // Reset
        buffer->term = NULL;
        buffer->pendingNamedProperties = NULL;
        buffer->pendingVariableProperties = NULL;

        buffer->last = NULL;
        buffer->lastTop = -1;
        freeSegments(sink->context, buffer->first); // Put segments back in the pool
        buffer->first = NULL;
    }
    else
    {
        destroyBuffer((Buffer) sink);
    }
}

/**
 * @Brief Merge properties on construction with pending properties.
 */
static
void bufferMergeProperties(Context context, Buffer buffer, Construction construction)
{
    crsxpBeforeMergeProperties(context);

    if (buffer->pendingNamedProperties && construction->namedProperties != buffer->pendingNamedProperties)
    {
        // There are new properties.

        // we won't use this as it is reconstructed below
  //      UNLINK_Hashset(context, buffer->pendingNamedPropertiesFreeVars);
  //      buffer->pendingNamedPropertiesFreeVars = NULL;

        if (!construction->namedProperties) // no existing properties. Good.
            construction->namedProperties = buffer->pendingNamedProperties; // transfer ref
        else
        {
            
            // New properties and existing properties... merge.
            // Merge property lists. Unlink the single-linked prefix with the event-generated properties.
            int count = 0; // for profiler.
            NamedPropertyLink link = buffer->pendingNamedProperties, newTop = NULL, newLast = NULL;
            Hashset prevfvs = NULL;   // Previous free var set on original link (no ref)
            Hashset prevNewfvs = NULL;  // Previous free var set on new link (no ref)

            for (; link; link = link->link)
            {
                if (link == construction->namedProperties) // guard above ensures false on first iteration
                    break; // avoid deep duplication of lists

                NamedPropertyLink newLink = ALLOCATE(context, sizeof(struct _NamedPropertyLink));

                newLink->link = NULL;
                newLink->nr = 0;
                newLink->count = 1;
                newLink->name = link->name;
                if (newLink->name) // Always the case as pending free variables are not yet been linked.
                    newLink->u.term = linkTerm(context, link->u.term);
                else
                    newLink->u.propset = linkHS2(link->u.propset);

#ifdef CRSX_ENABLE_PROFILING
                newLink->marker = 0;
#endif
                newLink->fvs = NULL;

                if (context->fv_enabled)
                {
                    if (prevfvs == link->fvs)
                        newLink->fvs = LINK_Hashset(context, prevNewfvs);
                    else
                    {
                        newLink->fvs = mergeAllHS(context, LINK_Hashset(context, link->fvs), LINK_Hashset(context, construction->namedProperties->fvs));
                        prevNewfvs = newLink->fvs;
                        prevfvs = link->fvs;
                    }
                    
                }

                // Connect newLink.
                if (newTop)
                    newLast->link = LINK_NamedPropertyLink(context, newLink);
                else
                    newTop = newLink;
                newLast = newLink;
                count++;
            }
            newLast->link = construction->namedProperties; // transfer ref to old properties to tail of new.

            // Set final links
            construction->namedProperties = LINK_NamedPropertyLink(context, newTop);
            UNLINK_NamedPropertyLink(context, buffer->pendingNamedProperties);

            // And free variable set.
            UNLINK_Hashset(context, construction->nfvs);
            construction->nfvs = LINK_Hashset(context, newTop->fvs);

            crsxpNamedPropertiesMerged(context, count);
        }
        buffer->pendingNamedProperties = NULL;

    }
    else
    {
        UNLINK_NamedPropertyLink(context, buffer->pendingNamedProperties);
        buffer->pendingNamedProperties = NULL;

       // UNLINK_VARIABLESET(context, buffer->pendingNamedPropertiesFreeVars);
      //  buffer->pendingNamedPropertiesFreeVars = NULL;
    }

    // Do the same for variable properties

    if (buffer->pendingVariableProperties && construction->variableProperties != buffer->pendingVariableProperties)
    {
         // we won't use this as it is reconstructed below
       // UNLINK_Hashset(context, buffer->pendingVariablePropertiesFreeVars);
       // buffer->pendingVariablePropertiesFreeVars = NULL;

        
        if (!construction->variableProperties)
            construction->variableProperties = buffer->pendingVariableProperties; // Transfer ref
        else
        {


            // Merge property lists.
            VariablePropertyLink link = buffer->pendingVariableProperties, newTop = NULL, newLast = NULL;
            Hashset prevfvs = NULL;   // Previous free var set on original link
            Hashset prevNewfvs = NULL;  // Previous free var set on new link
            for (; link; link = link->link)
            {
                if (link == construction->variableProperties)
                    break;

                VariablePropertyLink newLink = ALLOCATE(context, sizeof(struct _VariablePropertyLink));

                newLink->variable = useVariable(context, linkVariable(context, link->variable));
#ifdef CRSX_ENABLE_PROFILING
                newLink->marker = 0;
#endif
                newLink->link = NULL;
                newLink->nr = 0;
                if (newLink->variable)
                    newLink->u.term = linkTerm(context, link->u.term);
                else
                    newLink->u.propset = linkHS2(link->u.propset);
                newLink->fvs = NULL;

                if (context->fv_enabled)
                {
                    if (prevfvs == link->fvs)
                        newLink->fvs = LINK_Hashset(context, prevNewfvs);
                    else
                    {
                        newLink->fvs = mergeAllHS(context, LINK_Hashset(context, link->fvs), LINK_Hashset(context, construction->variableProperties->fvs));
                        prevNewfvs = newLink->fvs;
                        prevfvs = link->fvs;
                    }
                }

                if (newTop)
                    newLast->link = LINK_VariablePropertyLink(context, newLink);
                else
                    newTop = newLink;
                newLast = newLink;

            }
            newLast->link = construction->variableProperties;
            construction->variableProperties = LINK_VariablePropertyLink(context, newTop);

            UNLINK_Hashset(context, construction->vfvs);
            construction->vfvs = LINK_Hashset(context, newTop->fvs);

            UNLINK_VariablePropertyLink(context, buffer->pendingVariableProperties);
        }
        buffer->pendingVariableProperties = NULL;
    }
    else
    {
        UNLINK_VariablePropertyLink(context, buffer->pendingVariableProperties);
        buffer->pendingVariableProperties = NULL;
    //    UNLINK_Hashset(context, buffer->pendingVariablePropertiesFreeVars);
    //    buffer->pendingVariablePropertiesFreeVars = NULL;
    }

    crsxpAfterMergeProperties(context);

}

/////////////////////////////////////////////////////////////////////////////////
// Variable sets.

// Some forward declarations
static void freeLL(VariableSet set);
static int addVariableLL(VariableSet set, Variable variable);
static int containsVariableLL(VariableSet set, Variable variable);

VariableSet makeVariableSet(Context context)
{
    VariableSet set = ALLOCATE(context, sizeof(struct _VariableSet));
    set->context = context;
    set->u.link = NULL;

    set->addVariable = addVariableLL;
    set->free = freeLL;
    set->containsVariable = containsVariableLL;

    return set;
}

int addVariable(VariableSet set, Variable variable)
{
    ASSERT(set->context, variable->name);
    return set->addVariable(set, variable);
}

int containsVariable(VariableSet set, Variable variable)
{
    return set != NULL && set->containsVariable(set, variable);
}

void freeVariableSet(VariableSet set)
{
    set->free(set);

    FREE(set->context, set);
}

/////////////////////////////////////////////////////////////////////////////////
// Linked list based variable sets.
//

static
VariableSetLink unlinkVariableSetLink(Context context, VariableSetLink link)
{
    while (link)
    {
        ASSERT(context, link->nr > 0);
        if (--link->nr > 0)
            break;

        VariableSetLink next = link->link;
        link->link = NULL;
        unlinkVariable(context, link->variable);
        link->variable = NULL;
        FREE(context, link);
        link = next;
    }
    return link;
}

static
int addVariableLL(VariableSet set, Variable variable) // Variable ref is transferred.
{
    ASSERT(set->context, variable->name);

    VariableSetLink link;
    for (link = set->u.link; link; link = link->link)
    {
        if (link->variable == variable)
        {
            unlinkVariable(set->context, variable);
            return 0;
        }
    }

    link = ALLOCATE(set->context, sizeof(struct _VariableSetLink));
    link->nr = 1;
    link->variable = variable; // Transfer reference.
    link->link = set->u.link;
    set->u.link = link;
    return 1;
}

static
void freeLL(VariableSet set)
{
    unlinkVariableSetLink(set->context, set->u.link);
}

static
VariableSetLink variableSetLinkFor(VariableSetLink link, Variable variable)
{
    for (; link; link = link->link)
    {
        if (link->nr <= 0)
            assert(link->nr > 0);

        if (link->variable == variable)
            return link;
    }
    return NULL;
}

static
int containsVariableLL(VariableSet set, Variable variable)
{
    return variableSetLinkFor(set->u.link, variable) == NULL ? 0 : 1 ;
}

/////////////////////////////////////////////////////////////////////////////////
// Linked list based copy-on-write variable sets.

VariableSetLink copyL(Context context, VariableSetLink set)
{
    ASSERT(context, set->nr > 0);

    VariableSetLink top = NULL;
    VariableSetLink last = NULL;
    VariableSetLink link = set;

    while (link)
    {
        VariableSetLink copy = ALLOCATE(context, sizeof(struct _VariableSetLink));
        copy->link = NULL;
        copy->nr = 1;
        copy->variable = linkVariable(context, link->variable);

        if (!top)
            top = copy;
        else
            last->link = copy;

        last = copy;
        link = link->link;
    }

    return top;
}

size_t countL(VariableSetLink set)
{
    return set ? 1 + countL(set->link) : 0;
}

VariableSetLink addVariableL(Context context, VariableSetLink set, Variable variable)
{
    if (variable == NULL)
        return set;

    if (set == NULL)
    {
        set = ALLOCATE(context, sizeof(struct _VariableSetLink));
        set->nr = 1;
        set->variable = variable; // Transfer ref
        set->link = NULL;
        return set;
    }

    if (!containsL(set, variable))
    {
        // Insert.
        if (set->nr > 1)
        {
            set->nr --;
            set = copyL(context, set);
        }

        VariableSetLink link = ALLOCATE(context, sizeof(struct _VariableSetLink));
        link->nr = 1;
        link->variable = variable; // Transfer Ref.
        link->link = set; // Transfer ref
        set = link;
    }
    else
    {
        unlinkVariable(context, variable);
    }

    return set;
}

int containsL(VariableSetLink set, Variable variable)
{
    return variableSetLinkFor(set, variable) != NULL;
}

VariableSetLink clearL(Context context, VariableSetLink link)
{
    unlinkVariableSetLink(context, link);
    return NULL;
}

int fprintVariable(Context context, FILE* out, Variable x);

void printfL(Context context, FILE* out, VariableSetLink set)
{
    if (!set)
        return;

    VariableSetLink link = set;
    char* sep = "";
    while (link)
    {
        FPRINTF(context, out, "%s", sep);
        fprintVariable(context, out, link->variable);
        sep = ",";
        link = link->link;
    }
}

// For debugging only use
int containsNameL(VariableSetLink link, char* name)
{
    for (; link; link = link->link)
        {
            if (link->nr <= 0)
                assert(link->nr > 0);

            if (!strcmp(link->variable->name, name))
                return 1;
        }
        return 0;
}

int containsAL(Variable* vars, int len, Variable variable)
{
    int i = 0;
    for (; i < len; i ++)
        if (vars[i] == variable)
            return 1;
    return 0;
}


VariableSetLink mergeAllL(Context context, VariableSetLink first, VariableSetLink second)
{
    if (first == NULL)
        return second;

    if (second == NULL)
        return first;

    first = minusL(context, first, second); // Remove duplicates.
    if (first == NULL)
        return second;

    if (first->nr > 1)
    {
        first->nr --;
        first = copyL(context, first);
    }

    VariableSetLink link = first;
    while (link->link)
    {
        ASSERT(context, link->nr == 1);
        link = link->link;
    }

    if (second->nr > 1)
    {
        second->nr --;
        second = copyL(context, second);
    }

    link->link = second; // transfer ref
    return first;
}

static VariableSetLink removeVariableL(Context context, VariableSetLink set, Variable variable)
{
    if (!set)
        return set;

    if (set->nr > 1)
    {
        set->nr --;
        set = copyL(context, set);
    }

    VariableSetLink link = set;
    VariableSetLink last = NULL;
    while (link)
    {
        ASSERT(context, link->nr == 1);

        if (variable == link->variable)
        {
            // Remove link
            VariableSetLink top;
            if (last)
            {
                last->link = link->link;
                top = set;
            }
            else
            {
                top = link->link;
            }

            link->link = NULL;
            unlinkVariableSetLink(context, link);

            return top;

        }

        last = link;
        link = link->link;
    }

    return set;
}


VariableSetLink minusL(Context context, VariableSetLink set, VariableSetLink other)
{
    if (other == NULL || set == NULL)
        return set;

    if (set->nr > 1)
    {
        set->nr --;
        set = copyL(context, set);
    }

    VariableSetLink link = other;
    while (link)
    {
        set = removeVariableL(context, set, link->variable);
        if (!set)
            break;
        link = link->link;
    }

    return set;
}

VariableSetLink removeAllL(Context context, VariableSetLink set, Variable* vars, int len)
{
    if (vars == NULL || set == NULL)
        return set;

    if (set->nr > 1)
    {
        set->nr --;
        set = copyL(context, set);
    }

    len --;
    for (; len >= 0; len --)
    {
        set = removeVariableL(context, set, vars[len]);
        if (!set)
            break;
    }

    return set;
}

VariableSetLink removeL(Context context, VariableSetLink set, Variable var)
{
    VariableSetLink top = set;
    VariableSetLink link = set;
    VariableSetLink prev = NULL;

    while (link)
    {
        ASSERT(context, link->nr == 1);

        if (link->variable == var)
        {
            if (prev == NULL) // First?
            {
                top = link->link;

                link->link = NULL;
                unlinkVariableSetLink(context, link);

                link = top;
            }
            else
            {
                prev->link = link->link;

                link->link = NULL;
                unlinkVariableSetLink(context, link);

                link = prev->link;
            }
        }
        else
            link = link->link;
    }

    return top;
}

///////////////////////////////////////////////////
// Simple array-based variable hash set

//static const unsigned int prime_1 = 73;
//static const unsigned int prime_2 = 5009;

#define MAX_LOAD_FACTOR_HS 0.80
#define MAX_ITEMS_HS 102

static inline size_t capacityHS(unsigned nbits)
{
    return 1 << (nbits - 1);
}

static inline size_t firstKeyHS(size_t value, size_t capacity)
{
//    return (capacity - 1) & (prime_1 * (value >> 2));
    return (capacity - 1) & (value >> 2);
}

static inline size_t nextKeyHS(size_t key, size_t capacity)
{
//    return (capacity - 1) & (key + prime_2);
    return (capacity - 1) & (key + 1);
}

static
int addItemHS(Hashset set, void* item)
{
    assert(set->nr == 1);

    size_t value = (size_t) item;
    const size_t capacity = capacityHS(set->nbits);
    size_t i = firstKeyHS(value, capacity);

    while (set->items[i] != 0 && set->items[i] != 1)
    {
        if (set->items[i] == value)
            return 0;

        /* search free slot */
        i = nextKeyHS(i, capacity);
    }

    set->nitems++;
    set->items[i] = value;
    return 1;
}

static inline int needRehashHS(size_t nitems, size_t capacity)
{
    return (nitems / (double) capacity) > MAX_LOAD_FACTOR_HS;
}

// Compute nbits for the number of additional expected items
static inline unsigned neededNBitsHS(size_t nbits, size_t nitems, size_t expected)
{
    while (needRehashHS(nitems + expected, capacityHS(nbits)))
        nbits ++;
    return nbits;
}

static void maybeRehashHS(Context context, Hashset set)
{
    size_t *old_items;
    size_t old_capacity = capacityHS(set->nbits);
    size_t ii;

    if (needRehashHS(set->nitems, old_capacity)) {
        old_items = set->items;

        set->nbits = set->nbits + 1;
        size_t capacity = capacityHS(set->nbits);
        set->items = ALLOCATE(context, capacity * sizeof(size_t));
        memset(set->items, 0, capacity * sizeof(size_t));
        set->nitems = 0;
        assert(set->items);
        for (ii = 0; ii < old_capacity; ii++) {
            if (old_items[ii] != 0 && old_items[ii] != 1)
                addItemHS(set, (void *)old_items[ii]);
        }
       FREE(context, old_items);

       crsxpVSRehashed(context);
    }
}

Hashset makeHS(Context context, unsigned nbits)
{
//    if (nbits < HASHSET_MAX_NBITS && context->hashsetPoolSize[nbits] > 0)
//        return context->hashsetPool[nbits][--context->hashsetPoolSize[nbits]];

    Hashset set = ALLOCATE(context, sizeof(struct _Hashset));
    set->nr = 1;
#ifdef CRSX_ENABLE_PROFILING
    set->marker = 0;
#endif
    set->nbits = nbits;
    size_t capacity = capacityHS(nbits);
    set->items = ALLOCATE(context, capacity * sizeof(size_t));
    memset(set->items, 0, capacity * sizeof(size_t));
    set->nitems = 0;

    crsxpVSCreated(context);

    return set;
}

void freeHS(Context context, Hashset set, int pool)
{
    ssize_t i = capacityHS(set->nbits) - 1;
    int r = set->nitems;
    for (; i >= 0; i --)
    {
        size_t item = set->items[i];
        if (item != 0 && item != 1)
        {
            unlinkVariable(context, (Variable) item);
            if (--r <= 0)
                break;
        }
        //set->items[i] = 0;
    }

//    if (pool && set->nbits < HASHSET_MAX_NBITS && context->hashsetPoolSize[set->nbits] < HASHSET_MAX_PER_NBITS)
//    {
//        set->nr = 1;
//        set->nitems = 0;
//
//        context->hashsetPool[set->nbits][context->hashsetPoolSize[set->nbits]++] = set;
//    }
//    else
//    {
        FREE(context, set->items);
        FREE(context, set);

        crsxpVSFreed(context);
    //}
}

Hashset copyHS(Context context, Hashset set, unsigned nbits)
{
    Hashset newset;
//    int reset;
//    if (nbits < HASHSET_MAX_NBITS && context->hashsetPoolSize[nbits] > 0)
//    {
//        newset = context->hashsetPool[nbits][--context->hashsetPoolSize[nbits]];
//        reset = 0;
//    }
//    else
//    {
        newset = ALLOCATE(context, sizeof(struct _Hashset));
        newset->nr = 1;
#ifdef CRSX_ENABLE_PROFILING
         newset->marker = 0;
#endif
        newset->nbits = nbits;
        newset->items = ALLOCATE(context, capacityHS(newset->nbits) * sizeof(size_t));
        newset->nitems = 0;
//        reset = 1;
    //}

    if (set->nbits == nbits)
    {
        ssize_t i = capacityHS(set->nbits) - 1;
        for (; i >= 0; i --)
        {
            size_t item = set->items[i];
            newset->items[i] = item;
            if (item != 0 && item != 1)
                linkVariable(context, (Variable) item);
        }
        newset->nitems = set->nitems;
    }
    else
    {
  //      if (reset)
            memset(newset->items, 0, capacityHS(newset->nbits) * sizeof(size_t));

        ssize_t i = capacityHS(set->nbits);
        size_t r = set->nitems;
        while (--i >= 0)
        {
            size_t item = set->items[i];
            if (item != 0 && item != 1)
            {
                addItemHS(newset, (void *)item);
                linkVariable(context, (Variable) item);
                if (--r == 0)
                    break;
            }
        }
    }

    crsxpVSCreated(context);

    return newset;
}

Hashset addVariableHS(Context context, Hashset set, Variable variable)
{
    if (set == AllFreeVariables)
    {
        unlinkVariable(context, variable);
        return set;
    }

    if (set && set->nitems >= MAX_ITEMS_HS)
    {
        unlinkVariable(context, variable);

        UNLINK_Hashset(context, set);
        return AllFreeVariables;
    }

    if (!set)
    {
        set = makeHS(context, 2);
    }
    else if (set->nr > 1)
    {
        set->nr --;
        set = copyHS(context, set, neededNBitsHS(set->nbits, set->nitems, 1));
    }

    if (!addItemHS(set, variable))
        unlinkVariable(context, variable);

    maybeRehashHS(context, set);

    crsxpVSAdded(context, set);

    return set;
}

Hashset removeVariableHS(Context context, Hashset set, Variable variable)
{
    if (set == AllFreeVariables)
        return set;

    if (!set)
        return NULL;

    if (set->nr > 1)
    {
        set->nr --;
        set = copyHS(context, set, neededNBitsHS(set->nbits, set->nitems, -1));
    }

     size_t value = (size_t) variable;
     const size_t capacity = capacityHS(set->nbits);
     size_t ii = firstKeyHS(value, capacity);
     size_t oii = ii;

     while (set->items[ii] != 0)
     {
         if (set->items[ii] == value) {
             unlinkVariable(context, variable);
             set->items[ii] = 1;
             set->nitems--;

             if (set->nitems == 0)
                 break;
             return set;
         }

         ii = nextKeyHS(ii, capacity);

         if (oii == ii) // Looping?
             break;
     }

     return set;
}

int containsHS(Hashset set, Variable variable)
{
    if (!set)
        return 0;

    if (set == AllFreeVariables)
        return 1;

    crsxpVSContains(set);

    size_t value = (size_t) variable;
    const size_t capacity = capacityHS(set->nbits);
    size_t ii = firstKeyHS(value, capacity);
    size_t oii = ii;
    while (set->items[ii] != 0)
    {
        if (set->items[ii] == value)
            return 1;

        ii = nextKeyHS(ii, capacity);

        if (oii == ii) // looping?
            return 0;
    }
    return 0;
}

Hashset mergeAllHS(Context context, Hashset first, Hashset second)
{
    if (!first)  return second;
    if (!second) return first;
    if (first == second)
    {
        UNLINK_Hashset(context, second);
        return first;
    }
    if (first == AllFreeVariables)
    {
        UNLINK_Hashset(context, second);
        return first;
    }
    if (second == AllFreeVariables)
    {
        UNLINK_Hashset(context, first);
        return AllFreeVariables;
    }

    const size_t nitems = first->nitems + second->nitems;
    if (nitems >= MAX_ITEMS_HS)
    {
        UNLINK_Hashset(context, first);
        UNLINK_Hashset(context, second);
        return AllFreeVariables;
    }

    if (first->nbits < second->nbits)
    {
        Hashset t = first;
        first = second;
        second = t;
    }

    int newnbits = neededNBitsHS(first->nbits, first->nitems, second->nitems);
    if (first->nr > 1 || newnbits > first->nbits)
    {
        Hashset copy = copyHS(context, first, newnbits);
        UNLINK_Hashset(context, first);
        first = copy;
    }

    int i = capacityHS(second->nbits) - 1;
    int r = second->nitems;
    for (; i >= 0; i --)
    {
        size_t item = second->items[i];
        if (item != 0 && item != 1)
        {
            if (addItemHS(first, (Variable) item))
                linkVariable(context, (Variable) item);
            r --;
            if (r == 0)
                break;
        }
    }

    UNLINK_Hashset(context, second);

    return first;
}

Hashset minusHS(Context context, Hashset set, Hashset other)
{
    if (!set || !other)
        return set;

    if (set->nr > 1)
    {
        set->nr --;
        set = copyHS(context, set, set->nbits);
    }

    int i = capacityHS(other->nbits) - 1;
    int r = other->nitems;
    for (; i >= 0; i --)
    {
        size_t item = other->items[i];
        if (item != 0 && item != 1)
        {
            set = removeVariableHS(context, set, (Variable) item);
            r --;
            if (r == 0 || set->nitems == 0)
                break;
        }
    }
    return set;
}

Hashset removeAllHS(Context context, Hashset set, Variable* vars, int len)
{
    if (!set)
        return NULL;

    if (set == AllFreeVariables)
        return set;

    if (set->nr > 1)
    {
        set->nr --;
        set = copyHS(context, set, set->nbits);
    }

    len --;
    for (; len >= 0; len --)
    {
        set = removeVariableHS(context, set, vars[len]);
        if (set == AllFreeVariables || set->nitems == 0)
            break;
    }

    return set;
}

void pHS(Context context, Hashset set)
{
    printfHS(context, STDOUT, set);
}


void printfHS(Context context, FILE* out, Hashset set)
{
    if (!set || set->nitems == 0)
        return;

    int i = capacityHS(set->nbits) - 1;
    int r = set->nitems;
    char* sep = "";
    for (; i >= 0; i --)
    {
        size_t item = set->items[i];
        if (item != 0 && item != 1)
        {
            FPRINTF(context, out, "%s%s", sep, ((Variable) item)->name);
            sep = ",";
            r --;
            if (r == 0)
                break;
        }
    }
}

void addVariablesOfHS(Context context, VariableSet vars, Hashset set, int constrained, VariablePropertyLink props)
{
    ASSERT(context, set != AllFreeVariables);

    if (!set || set->nitems == 0)
        return;

    int i = capacityHS(set->nbits) - 1;
    int r = set->nitems;
    for (; i >= 0; i --)
    {
        size_t item = set->items[i];
        if (item != 0 && item != 1)
        {
            Variable v = (Variable) item;
            if (!constrained || c_variableProperty(props, v) != NULL)
                addVariable(vars, linkVariable(context, v));
            r --;
            if (r == 0)
                break;
        }
    }
}

// Clear set
Hashset clearHS(Context context, Hashset set)
{
    if (!set || set == AllFreeVariables)
        return NULL;

    UNLINK_Hashset(context, set);
    return NULL;
}

///////////////////////////////////////////////////
// bucket-based hash set implementation

int equalsPtr(const void* left, const void* right)
{
    return left == right;
}

int equalsChars(const void* left, const void* right)
{
    return strcmp((char*) left, (char*) right) == 0;
}

static void freeKeyValue(Context context, const void* key, void* value)
{
    FREE(context, (void*) key);
    if (value)
        FREE(context, value);
}

void freeValue(Context context, const void* key, void* value)
{
    if (value)
        FREE(context, value);
}

static LinkedList2 makeLL2(Context context, const void* key, void* value)
{
    LinkedList2 ll = ALLOCATE(context, sizeof(struct _LinkedList2));
    ll->key = key;
    ll->value = value;
    ll->next = NULL;
    return ll;
}

static inline LinkedList2 prependLL2(LinkedList2 list, LinkedList2 entry)
{
    entry->next = list;
    return entry;
}
//
//static LinkedList2 copyLL2(Context context, LinkedList2 head, void (*linkKey)(Context, const void*), void (*linkValue)(Context, void*))
//{
//    LinkedList2 newhead = NULL;
//    while (head)
//    {
//        LinkedList2 n = makeLL2(context, linkKey(context, head->key), linkValue(context, head->value));
//        n->next = newhead;
//        newhead = n;
//
//        head = head->next;
//    }
//    return newhead;
//}

static void freeLL2(Context context, LinkedList2 head, void (*unlink)(Context, const void*, void*))
{
    while (head)
    {
        LinkedList2 next = head->next;
        if (unlink)
            unlink(context, head->key, head->value);
        head->next = NULL;
        head->key = NULL;
        head->value = NULL;
        FREE(context, head);
        head = next;
    }
}

size_t hashChars(const void* key)
{
    const char* data = (const char*) key;

    size_t len = strlen(data);
    size_t h = len;
    while ( len > 3 )
    {
        h += data[0];
        h += data[1]<<8;
        h += data[2];
        h += data[3]<<8;
        len -= 4;
        data += 4;
    }
    switch ( len ) {
      case 3: h += data[2]; // no break
      case 2: h += data[1]<<8;// no break
      case 1: h += data[0];// no break
    }
    return h;
}

size_t hashPtr(const void* entry)
{
    size_t key = (size_t) entry;

    key = (~key) + (key << 21); // key = (key << 21) - key - 1;
    key = key ^ (key >> 24);
    key = (key + (key << 3)) + (key << 8); // key * 265
    key = key ^ (key >> 14);
    key = (key + (key << 2)) + (key << 4); // key * 21
    key = key ^ (key >> 28);
    key = key + (key << 31);

    return key;
}

static Hashset2 growHS2(Context context, Hashset2 set)
{
    int oldsize = set->nslots;
    LinkedList2 *oldentries = set->entries;

    set->nbits++;
    set->nslots *= 2;
    set->entries = CALLOCATE(context, set->nslots * sizeof(LinkedList2));

    size_t i;
    for (i = 0; i < oldsize; i++)
    {
        LinkedList2 l = oldentries[i];
        while (l)
        {
            LinkedList2 n = l->next;

            int index = set->hash(l->key) & ((1 << set->nbits) - 1);
            l->next = set->entries[index];
            set->entries[index] = l;

            l = n;
        }
    }
    FREE(context, oldentries);
    return set;
}

static void freeHS2(Context context, Hashset2 set)
{
    if (!set)
        return;

    size_t i;
    for (i = 0; i < set->nslots; i++)
      freeLL2(context, set->entries[i], set->unlink);

    FREE(context, set->entries);
    FREE(context, set);
}

Hashset2 linkHS2(Hashset2 set)
{
    set->nr ++;
    return set;
}

void unlinkHS2(Context context, Hashset2 set)
{
    if (--set->nr == 0)
        freeHS2(context, set);
}

Hashset2 makeHS2(Context context, unsigned int numbits, void (*unlink)(Context, const void*,void*), int (*equals)(const void*,const void*), size_t (*hash)(const void*))
{
    Hashset2 set = ALLOCATE(context, sizeof(struct _Hashset2));
    set->nr = 1;
    set->nbits = numbits;
    set->nslots = 1 << set->nbits;
    set->size = 0;

    set->entries = CALLOCATE(context, set->nslots * sizeof(LinkedList2));

    set->unlink = unlink;
    set->equals = equals;
    set->hash = hash;

    return set;
}

Hashset2 addValueHS2(Context context, Hashset2 set, const void* key, void* value)
{
    ASSERT(context, set->nr == 1); // Can't update when shared.

    size_t index;
    LinkedList2 slot;
    size_t cellno = 0;

    index = set->hash(key) & ((1 << set->nbits) - 1);
    slot = set->entries[index];

    while (slot != NULL)
    {
        if (set->equals(slot->key, key))
        {
            void* oldval = slot->value;
            slot->value = value; // Transfer ref.
            set->unlink(context, key, oldval);
            break; // already there
        }

        slot = slot->next;
        cellno++;
    }

    if (slot == NULL)
    {
        if (set->size >= 4 * set->nslots)
        {
            set = growHS2(context, set);
            index = set->hash(key) & ((1 << set->nbits) - 1);
        }

        LinkedList2 ll = makeLL2(context, key, value);
        set->entries[index] = prependLL2(set->entries[index], ll);
        set->size++;
    }

    return set;
}

Hashset2 removeHS2(Context context, Hashset2 set, const void* key)
{
    ASSERT(context, set->nr == 1); // Can't update when shared.

    size_t index = set->hash(key) & ((1 << set->nbits) - 1);
    LinkedList2 slot = set->entries[index];
    LinkedList2 prevslot = NULL;

    while (slot)
    {
       if (set->equals(slot->key, key))
       {
           // Found it.
           if (prevslot == NULL)
           {
               set->entries[index] = slot->next;
           }
           else
           {
               prevslot->next = slot->next;
           }
           slot->next = NULL;
           freeLL2(context, slot, set->unlink);
           set->size--;
           return set;
       }

       prevslot = slot;
       slot = slot->next;
    }

    return set;
}

int containsHS2(Hashset2 set, const void* key)
{
    size_t index = set->hash(key) & ((1 << set->nbits) - 1);
    LinkedList2 slot = set->entries[index];

    while (slot)
    {
        if (set->equals(slot->key, key))
            return 1;

        slot = slot->next;
    }

    return 0;
}

void* getValueHS2(Hashset2 set, const void* key)
{
    size_t index = set->hash(key) & ((1 << set->nbits) - 1);
    LinkedList2 slot = set->entries[index];
    while (slot)
    {
        if (set->equals(slot->key, key))
            return slot->value;

        slot = slot->next;
    }
    return NULL;
}

Hashset2 clearHS2(Context context, Hashset2 set)
{
    ASSERT(context, set->nr == 1); // Can't update when shared.

    size_t i;
    for (i = 0; i < set->nslots; i++)
    {
        freeLL2(context, set->entries[i], set->unlink);
        set->entries[i] = NULL;
    }

    return set;
}

Iterator2 iteratorHS2(Context context, Hashset2 set)
{
    Iterator2 iter = ALLOCATE(context, sizeof(struct _Iterator2));
    iter->set = set; // No ref.
    iter->index = -1;
    iter->slot = NULL;
    if (nextIHS2(iter))
        return iter;
    freeIHS2(context, iter);
    return NULL;
}

const void* getKeyIHS2(Iterator2 iter)
{
    return iter->slot->key;
}

void* getValueIHS2(Iterator2 iter)
{
    return iter->slot->value;
}

int nextIHS2(Iterator2 iter)
{
    LinkedList2 slot = iter->slot;
    if (slot != NULL)
        slot = slot->next;
    
    if (slot)
    {
        iter->slot = slot;
        return 1;
    }
    
    // Search for the next slot
    size_t index = iter->index;
    do
    {
        index ++;
        if (index >= iter->set->nslots)
        {
            iter->index = -1;
            iter->slot = NULL;
            iter->set = NULL;
            return 0;
        }
        slot = iter->set->entries[index];
    } while (!slot);
    iter->index = index;
    iter->slot = slot;
    return 1;
}

void freeIHS2(Context context, Iterator2 iter)
{
    FREE(context, iter);
}

Pair*
toArrayHS2(Context context, Hashset2 set)
{
    if (set->size == 0)
        return NULL;

    Pair* array = ALLOCATE(context, sizeof(struct _Pair)* set->size);

    int j = 0;
    int i;
    for (i = 0 ; i < set->nslots ; i++)
    {
        LinkedList2 slot = set->entries[i];
        while (slot)
        {
            Pair pair = ALLOCATE(context, sizeof(struct _Pair));
            pair->key = slot->key;
            pair->value = slot->value;
            array[j ++] = pair;
            slot = slot->next;
        }
    }
    return array;
}

static char* fprintProperty(Context context, FILE* out, int isNamed, size_t nr, const void *key, Term term, char* sep, int depth, VariableSet encountered, Hashset2 used, int indent, int *posp, int debug, int max);

/////////////////////////////////////////////////////////////////////////////////
// Map from variables to variables.
//

VariableMap makeVariableMap(Context context)
{
    VariableMap map = ALLOCATE(context, sizeof(struct _VariableMap));
    map->link = NULL;
    map->context = context;
    return map;
}

Variable lookupVariable(VariableMap map, Variable variable)
{
    if (map)
    {
        VariableMapLink link;
        for (link = map->link; link; link = link->link)
        {
            if (link->key == variable)
                return link->value;
        }
    }
    return NULL;
}

Variable lookupVariableLink(VariableMapLink link, Variable variable)
{
    for (; link; link = link->link)
    {
        if (link->key == variable)
            return link->value;
    }
    return NULL;
}

void addVariableMap(VariableMap map, Variable key, Variable value)
{
    ASSERT(map->context, key->name);
    VariableMapLink link = ALLOCATE(map->context, sizeof(struct _VariableMapLink));
    link->link = map->link;
    link->key = key;
    link->value = value;
    map->link = link;
}

void popVariableMap(VariableMap map, int n)
{
    for (; map->link && n > 0; --n)
    {
        VariableMapLink next = map->link->link;
        FREE(map->context, map->link);
        map->link = next;
    }
}

void freeVariableMap(VariableMap map)
{
    VariableMapLink link = map->link;
    while (link)
    {
        VariableMapLink next = link->link;
        FREE(map->context, link);
        link = next;
    }
    FREE(map->context, map);
}

/////////////////////////////////////////////////////////////////////////////////
// Map from names to variables.

VariableNameMapLink addNameMapLink(Context context, VariableNameMapLink parent, char *name, Variable variable)
{
    VariableNameMapLink link = ALLOCATE(context, sizeof(struct _VariableNameMapLink));
    link->key = name;
    link->value = variable;
    link->link = parent;
    return link;
}

Variable lookupNameLink(VariableNameMapLink link, char *name)
{
    for (; link; link = link->link)
        if (!strcmp(link->key, name))
            return link->value;
    return NULL;
}

void freeVariableNameMapLinks(Context context, VariableNameMapLink link)
{
    while (link)
    {
        VariableNameMapLink next = link->link;
        FREE(context, link);
        link = next;
    }
}

/////////////////////////////////////////////////////////////////////////////////
// Property accessors.

// Return the named property or NULL if none.
// The reference is *NOT* transferred
// The name must have already been interned into the Context's keyPool
Term c_namedProperty(NamedPropertyLink link, char *name)
{
    for (; link; link = link->link)
    {
        if (! link->name) // hashset
        {
            Term term = (Term) getValueHS2(link->u.propset, name);
            if (term)
                return term;
        }
        else if (name == link->name)
        {
            return link->u.term;
        }
    }
    return NULL;
}

// Return the variable property or NULL if none.
// The reference is *NOT* transferred
Term c_variableProperty(VariablePropertyLink link, Variable variable)
{
    for (; link; link = link->link)
        if (variable == link->variable)
            return link->u.term;
    return NULL;
}

/////////////////////////////////////////////////////////////////////////////////
// Global Environement accessor.

char* getEnvValue(Context context, const char *name)
{
    char* value = (char*) getValueHS2(context->env, (const void*) name);
    if (!value)
        value = getenv(name);
    return value;
}

void setContextEnv(Context context, const char *name, const char* value)
{
    addValueHS2(context, context->env, (const void*) name, (void*) value);
}

/////////////////////////////////////////////////////////////////////////////////
// Errors.

void *errorf(Context context, char *format, ...)
{
    va_list ap;
    va_start(ap, format);
    vfprintf(STDERR, format, ap);
    va_end(ap);
    exit(1);
}

/////////////////////////////////////////////////////////////////////////////////
// Allocation.

#ifdef DEBUG
long allocateCount, freeCount;
#endif

void *crsx_allocate(Context context, size_t size)
{
    void *p = malloc(size);
    ASSERT(context, p);
#   ifdef DEBUG
    ++allocateCount;
    if (allocateCount % 1000000L == 0L)
        DEBUGCOND(context->debugtrace, DEBUGF(context, "//%*sALLOCATION REACHED %ld\n", stepNesting, "", allocateCount));
#   endif
    return p;
}

void *crsx_callocate(Context context, size_t size)
{
    void *p = calloc(size, 1);
    ASSERT(context, p);
#   ifdef DEBUG
    ++allocateCount;
    if (allocateCount % 1000000L == 0L)
        DEBUGCOND(context->debugtrace, DEBUGF(context, "//%*sALLOCATION REACHED %ld\n", stepNesting, "", allocateCount));
#   endif
    return p;
}

void *crsx_reallocate(Context context, void *pointer, size_t size)
{
    void *p = realloc(pointer, size);
    ASSERT(context, p);
    return p;
}

void crsx_free(Context context, void *pointer)
{
    DEBUGX(++freeCount);
    free(pointer);
}

void crsxAddPools(Context context)
{
    if (!context->poolRefCount)
    {
        context->env = makeHS2(context, 4, freeKeyValue, equalsChars, hashChars);
        context->stringPool = makeHS2(context, 16, freeValue, equalsChars, hashChars);
        context->keyPool = makeHS2(context, 16, freeValue, equalsChars, hashChars);

        context->consPool = ALLOCATE(context, CONS_POOL_MAX_SIZE_SIZE * sizeof(Construction));
        context->consPoolSize = ALLOCATE(context, CONS_POOL_MAX_SIZE_SIZE * sizeof(ssize_t));
        int i;
        for (i = 0; i < CONS_POOL_MAX_SIZE_SIZE; i ++)
        {
            context->consPool[i] = ALLOCATE(context, CONS_POOL_MAX_SIZE * sizeof(Construction));
            context->consPoolSize[i] = 0;
        }
        context->bufferPoolSize = 0;

        for (i = 0; i < HASHSET_MAX_NBITS; i ++)
        {
            context->hashsetPool[i] = ALLOCATE(context, HASHSET_MAX_PER_NBITS * sizeof(Hashset));
            context->hashsetPoolSize[i] = 0;
        }

        context->segmentPool = NULL;
        context->segmentPoolSize = 0;
    }
    ++context->poolRefCount;
}

void crsxReleasePools(Context context)
{
    crsxpReleasePools(context);

    --context->poolRefCount;
    if (! context->poolRefCount)
    {
        
        freeHS2(context, context->env);
        context->env = NULL;
        freeHS2(context, context->stringPool);
        context->stringPool = NULL;
        freeHS2(context, context->keyPool);
        context->keyPool = NULL;

        int i;
        for (i = 0; i < CONS_POOL_MAX_SIZE_SIZE; i ++)
        {
            ssize_t j = context->consPoolSize[i];
            while (--j >= 0)
                FREE(context, context->consPool[i][j]);

            FREE(context, context->consPool[i]);
        }
        FREE(context, context->consPool);
        FREE(context, context->consPoolSize);

        for (i = 0; i < HASHSET_MAX_NBITS; i ++)
        {
            ssize_t j = context->hashsetPoolSize[i];
            while (--j >= 0)
                freeHS(context, context->hashsetPool[i][j], 0);

            FREE(context, context->hashsetPool[i]);
        }

        while (--context->bufferPoolSize >= 0)
            destroyBuffer(context->bufferPool[context->bufferPoolSize]);

        destroySegments(context, context->segmentPool);
        context->segmentPool = NULL;
        context->segmentPoolSize = 0;

        crsxpDestroy(context);
    }
}

char *makeString(Context context, const char *src)
{
    size_t length = strlen(src);
    char *dest = ALLOCATE(context, length+1);
    memcpy(dest, src, length);
    dest[length] = '\0';
    ///PRINTF(context, "String<%s>\n", dest);
    return dest;
}

char *makeKeyString(Context context, const char *src)
{
    Hashset2 pool = context->keyPool;
    assert(pool);
    if (!pool)
        return NULL;
    char *interned_string = (char *) getValueHS2(pool, (const void*) src);
    if (interned_string)
        return interned_string;

    interned_string = makeString(context, src);
    addValueHS2(context, pool, (const void*) interned_string, (void*) interned_string);
    return interned_string;
}

char *makeSubstring(Context context, const char *src, size_t first, size_t length)
{
    size_t src_length = strlen(src);
    if (src_length < first+length)
        length = src_length - first;
    char *dest = ALLOCATE(context, length+1);
    memcpy(dest, src+first, length);
    dest[length] = '\0';
    ///PRINTF(context, "Substring<%s>=<%s>\n", src, dest);
    return dest;
}

static
void mangle(int length, const char *original, char *mangled)
{
    int i;
    for (i = 0; i <= length; ++i)
    {
        char c = original[i];
        mangled[i] = (c == '/' ? '_' : c);
    }
}

//char* makeMangle(Context context, const char* src)
//{
//    size_t l = strlen(src);
//    char* mangled = ALLOCATE(context, l + 1);
//    mangle(l, src, mangled);
//    return mangled;
//}

// Interpret one Unicode relaxed UTF-8 character starting at s into codepoint c.
// NOTE: leaves s on last character in sequence (this leaves s untouched for 7-bit characters)
static unsigned int onecodepoint(unsigned char **sp)
{
    unsigned int c = **sp;
    if (c <= 0x7F) // .7 bit: U+0000     U+007F     1     0xxxxxxx
    {}
    else if ((c & 0xC0) == 0x80) // continuation character out of place -- assume normal
    {}
    else if ((c & 0xE0) == 0xC0) // 11 bit: U+0080 U+07FF    2 110xxxxx 10xxxxxx
    {
        if ((*((*sp)+1) & 0xC0) == 0x80) // if not continued assume roque 8-bit!
        {
            c = (c & 0x1F) << 6;
            c |= *(++(*sp)) & 0x3F;
        }
    }
    else if ((c & 0xF0) == 0xE0) // 16 bit: U+0800 U+FFFF 3 1110xxxx 10xxxxxx 10xxxxxx
    {
        if ((*((*sp)+1) & 0xC0) == 0x80) // if not continued assume roque 8-bit!
        {
            c = (c & 0x1F) << 12;
            c |= (*(++(*sp)) & 0x3F) << 6;
            if ((*((*sp)+1) & 0xC0) == 0x80) c |= *(++(*sp)) & 0x3F;
        }
    }
    else if ((c & 0xF8) == 0xF0) // 21 bit: U+10000 U+1FFFFF 4     11110xxx 10xxxxxx 10xxxxxx 10xxxxxx
    {
        if ((*((*sp)+1) & 0xC0) == 0x80) // if not continued assume roque 8-bit!
        {
            c = (c & 0x1F)<<18;
            c |= (*(++(*sp)) & 0x3F) << 12;
            if ((*((*sp)+1) & 0xC0) == 0x80) c |= (*(++(*sp)) & 0x3F) << 6;
            if ((*((*sp)+1) & 0xC0) == 0x80) c |= *(++(*sp)) & 0x3F;
        }
    }
    else if ((c & 0xFC) == 0xF8) // 26 bit: U+200000 U+3FFFFFF 5 111110xx 10xxxxxx 10xxxxxx 10xxxxxx 10xxxxxx
    {
        if ((*((*sp)+1) & 0xC0) == 0x80) // if not continued assume roque 8-bit!
        {
            c = (c & 0x1F)<<24;
            c |= (*(++(*sp)) & 0x3F) << 18;
            if ((*((*sp)+1) & 0xC0) == 0x80) c |= (*(++(*sp)) & 0x3F) << 12;
            if ((*((*sp)+1) & 0xC0) == 0x80) c |= (*(++(*sp)) & 0x3F) << 6;
            if ((*((*sp)+1) & 0xC0) == 0x80) c |= *(++(*sp)) & 0x3F;
        }
    }
    else if ((c & 0xFE) == 0xFC) // 31 bit: U+4000000 U+7FFFFFFF 6 1111110x 10xxxxxx 10xxxxxx 10xxxxxx 10xxxxxx 10xxxxxx
    {
        if ((*((*sp)+1) & 0xC0) == 0x80) // if not continued assume roque 8-bit!
        {
            c = (c & 0x1F)<<30;
            c |= (*(++(*sp)) & 0x3F) << 24;
            if ((*((*sp)+1) & 0xC0) == 0x80) c |= (*(++(*sp)) & 0x3F) << 18;
            if ((*((*sp)+1) & 0xC0) == 0x80) c |= (*(++(*sp)) & 0x3F) << 12;
            if ((*((*sp)+1) & 0xC0) == 0x80) c |= (*(++(*sp)) & 0x3F) << 6;
            if ((*((*sp)+1) & 0xC0) == 0x80) c |= *(++(*sp)) & 0x3F;
        }
    }
    return c;
}


// Convert UTF-8 chars to external escaped string form.
// All characters in *sourcep are converted into characters starting at *targetp,
// not going beyond endtarget. Updates *sourcep and *targetp.
static const char HexDigits[16] = {'0','1','2','3','4','5','6','7','8','9','a','b','c','d','e','f'};
static void escape(char **sourcep, char **targetp, char *endsource, char *endtarget)
{
    unsigned char *s = (unsigned char *)*sourcep;
    unsigned char *t = (unsigned char *)*targetp;
    for (; *s && s < (unsigned char *)endsource && t < (unsigned char *)endtarget-5; ++s)
    {
         unsigned int c = *s;
        switch (c)
        {
        case '\"' : *(t++) = '\\'; *(t++) = '\"'; break;
        case '\\' : *(t++) = '\\'; *(t++) = '\\'; break;
        case '\n' : *(t++) = '\\'; *(t++) = 'n'; break;
        case '\r' : *(t++) = '\\'; *(t++) = 'r'; break;
        case '\f' : *(t++) = '\\'; *(t++) = 'f'; break;
        case '\a' : *(t++) = '\\'; *(t++) = 'a'; break;
        case '\t' : *(t++) = '\\'; *(t++) = 't'; break;

        default :
            c = onecodepoint(&s);
            // Ready to externalize
            if (c >= ' ' && c <= '~')
            {
                *(t++) = c;
            }
            else if (c <= 0x7F) // non-printable 7 bit characters printed as octal.
            {
                *(t++) = '\\'; *(t++) = '0' + ((c>>6)&0x7); *(t++) = '0' + ((c>>3)&0x7); *(t++) = '0' + (c&0x7);
            }
            else if (c <= 0xFFFF) // most Unicode escapes
            {
                *(t++) = '\\'; *(t++) = 'u';
                *(t++) = HexDigits[(c>>12)&0xF]; *(t++) = HexDigits[(c>>8)&0xF]; *(t++) = HexDigits[(c>>4)&0xF]; *(t++) = HexDigits[c&0xF];
            }
            else // extreme Unicode
            {
                *(t++) = '\\'; *(t++) = 'U';
                *(t++) = HexDigits[(c>>28)&0xF]; *(t++) = HexDigits[(c>>24)&0xF]; *(t++) = HexDigits[(c>>20)&0xF]; *(t++) = HexDigits[(c>>16)&0xF];
                *(t++) = HexDigits[(c>>12)&0xF]; *(t++) = HexDigits[(c>>8)&0xF]; *(t++) = HexDigits[(c>>4)&0xF]; *(t++) = HexDigits[c&0xF];
            }
        }
    }
    *sourcep = (char*)s;
    *targetp = (char*)t;
}

// Convert escaped string characters (without quotes) to UTF-8 form.
// All characters in *sourcep are converted into characters starting at *targetp,
// not going beyond endtarget. Updates *sourcep and *targetp.
void rescape(char **sourcep, char **targetp, char *endsource, char *endtarget)
{
    unsigned char *s = (unsigned char *)*sourcep;
    unsigned char *t = (unsigned char *)*targetp;
    for (; *s && s < (unsigned char *)endsource && t < (unsigned char *)endtarget; ++s)
    {
        unsigned int c = *s;
        if (c == '\\')
        {
            switch (c = *(++s))
            {
            case 'a' : c =  '\n'; break;
            case 't' : c =  '\t'; break;
            case 'r' : c =  '\r'; break;
            case 'f' : c =  '\f'; break;
            case 'n' : c =  '\n'; break;
            case '0' : case '1' : case '2' : case '3' : case '4' : case '5' : case '6' : case '7' : { // octal escape \OOO
                c = (*s - '0'); unsigned char *e = s + 3;
                while (++s < e && '0' <= *s && *s <= '7') c = (c<<3) + (*s - '0');
                break;
            }
            case 'u' :
            case 'U' : { // hex Unicode escape \uXXXX and \UXXXXXXXX
                unsigned char *e = s + (c == 'u' ? 5 : 9);
                c = 0;
                while (++s < e)
                {
                    switch (*s)
                    {
                    case '0' : case '1' : case '2' : case '3' : case '4' :
                    case '5' : case '6' : case '7' : case '8' : case '9' :
                        c = (c<<4) + (*s - '0');
                        break;
                    case 'a' : case 'b' : case 'c' : case 'd' : case 'e' : case 'f' :
                        c = (c<<4) + (*s - 'a' + 10);
                        break;
                    case 'A' : case 'B' : case 'C' : case 'D' : case 'E' : case 'F' :
                        c = (c<<4) + (*s - 'A' + 10);
                        break;
                    default : e = s; // hack to break loop early
                    }
                }
                s--;
                break;
            }
            default :
                c = onecodepoint(&s);
            }
        }
        if (c == 0) // 'modified UTF-8' avoids \0 in string
        {
            *(t++) = 0xC0;
            *(t++) = 0x80;
        }
        else if (c <= 0x7F) // 7 bit: U+0000 U+007F 1 0xxxxxxx
        {
            *(t++) = c;
        }
        else if (c <= 0x7FF) // 11 bit: U+0080 U+07FF 2 110xxxxx 10xxxxxx
        {
            *(t++) = 0xC0 | (c>>6);
            *(t++) = 0x80 | (c&0x3F);
        }
        else if (c <= 0xFFFF) // 16 bit: U+0800 U+FFFF 3 1110xxxx     10xxxxxx     10xxxxxx
        {
            *(t++) = 0xE0 | (c>>12);
            *(t++) = 0x80 | ((c>>6)&0x3F);
            *(t++) = 0x80 | (c&0x3F);
        }
        else if (c <= 0x1FFFFF) // 21 bit: U+10000 U+1FFFFF 4 11110xxx 10xxxxxx     10xxxxxx     10xxxxxx
        {
            *(t++) = 0xF0 | (c>>18);
            *(t++) = 0x80 | ((c>>12)&0x3F);
            *(t++) = 0x80 | ((c>>6)&0x3F);
            *(t++) = 0x80 | (c&0x3F);
        }
        else if (c <= 0x3FFFFFF) // 26 bit: U+200000 U+3FFFFFF 5 111110xx     10xxxxxx     10xxxxxx     10xxxxxx     10xxxxxx
        {
            *(t++) = 0xF8 | (c>>24);
            *(t++) = 0x80 | ((c>>18)&0x3F);
            *(t++) = 0x80 | ((c>>12)&0x3F);
            *(t++) = 0x80 | ((c>>6)&0x3F);
            *(t++) = 0x80 | (c&0x3F);
        }
        else if (c <= 0x7FFFFFFF) // 31 bit: U+4000000     U+7FFFFFFF 6 1111110x     10xxxxxx     10xxxxxx     10xxxxxx     10xxxxxx     10xxxxxx
        {
            *(t++) = 0xFC | (c>>30);
            *(t++) = 0x80 | ((c>>24)&0x3F);
            *(t++) = 0x80 | ((c>>18)&0x3F);
            *(t++) = 0x80 | ((c>>12)&0x3F);
            *(t++) = 0x80 | ((c>>6)&0x3F);
            *(t++) = 0x80 | (c&0x3F);
        }
    }
    *sourcep = (char*)s;
    *targetp = (char*)t;
}

char *makeEscaped(Context context, const char *src)
{
    size_t src_length = strlen(src);
    size_t tmp_length = src_length*10+3; // enough space even if all are quotes!
    char *tmp = ALLOCA(context, tmp_length+1);
    char *s = (char*)src;
    char *t = tmp;
    *(t++) = '"';
    escape(&s, &t, ((char*)src)+src_length, tmp+tmp_length-2);
    *(t++) = '"';
    *(t++) = '\0';
    size_t dstz = t - tmp;
    char *dst = ALLOCATE(context, dstz);
    memcpy(dst, tmp, dstz);
    ///PRINTF(context, "Escaped<%s>\n", dst);
    return dst;
}

char *makeRescaped(Context context, const char *src)
{
    char *s1 = (char*)src; while (isspace(*s1)) ++s1; // trim front spaces
    char *s2 = (char*)src + strlen(src); while (isspace(*(s2-1)) && s1<s2) --s2; // trim back spaces
    if ((*s1 == '"' || *s1 == '\'') && *s1 == *(s2-1) && s1+2 <= s2) { ++s1; --s2; } // trim quotes
    size_t z = s2 - s1;
    if (z == 0)
        return "";
    char *tmp = ALLOCA(context, z+1);
    char *t = tmp;
    rescape(&s1, &t, s2, tmp+z);
    *(t++) = '\0';
    size_t dstz = t - tmp;
    char *dst = ALLOCATE(context, dstz);
    memcpy(dst, tmp, dstz);
    ///PRINTF(context, "Rescaped<%s>\n", dst);
    return dst;
}

char *makeMangled(Context context, const char *src)
{
    size_t srcz = strlen(src);
    if (!strncmp(src, "_M_", 3)) return memcpy(ALLOCATE(context, srcz+1), src, srcz+1);

    size_t tmp_length = srcz*3+5; // enough space even if all are special!
    char *tmp = ALLOCA(context, tmp_length);
    char *t = tmp;
    *(t++) = '_'; *(t++) = 'M'; *(t++) = '_';

    char *s = (char*)src, *e = (char*)src+srcz;
    for (; s < e; ++s)
    {
        char c = *s;
        switch (c)
        {
        case '-' : {
            if (s+1 >= e || ('A' <= *(s+1) && *(s+1) <= 'Z'))
                *(t++) = '_';
            else
            {
                *(t++) = '_'; *(t++) = '_';
            }
            break;
        }
        case '_' : *(t++) = '_'; *(t++) = 'x'; break;
        case '~' : *(t++) = '_'; *(t++) = 'w'; break;
        case '$' : *(t++) = '_'; *(t++) = 's'; break;
        case '#' : *(t++) = '_'; *(t++) = 'h'; break;
        default :
            if (c <= '~')
            {
                if (isalnum(c))
                    *(t++) = c;
                else
                {
                    *(t++) = '_';
                    *(t++) = HexDigits[(c>>4)&0xF]; *(t++) = HexDigits[c&0xF];
                }
            }
            else
            {
                *(t++) = '_'; *(t++) = 'u';
                *(t++) = HexDigits[(c>>12)&0xF]; *(t++) = HexDigits[(c>>8)&0xF]; *(t++) = HexDigits[(c>>4)&0xF]; *(t++) = HexDigits[c&0xF];
            }
        }
    }
    (*t++) = '\0';
    size_t dstz = t - tmp;
    char *dst = ALLOCATE(context, dstz);
    memcpy(dst, tmp, dstz);
    return dst;
}

char * makeEncodePoint(Context context, unsigned int c)
{
  unsigned char *res;
  if (c<0x80) {
    res = ALLOCATE(context, 2);
    res[0] = (c>>0  & 0x7F) | 0x00;
    res[1] = 0;
  } else if (c<0x0800) {
    res = ALLOCATE(context, 3);
    res[0] = (c>>6  & 0x1F) | 0xC0;
    res[1] = (c>>0  & 0x3F) | 0x80;
    res[2] = 0;
  } else if (c<0x010000) {
    res = ALLOCATE(context, 4);
    res[0] = (c>>12 & 0x0F) | 0xE0;
    res[1] = (c>>6  & 0x3F) | 0x80;
    res[2] = (c>>0  & 0x3F) | 0x80;
    res[3] = 0;
  } else if (c<0x110000) {
    res = ALLOCATE(context, 5);
    res[0] = (c>>18 & 0x07) | 0xF0;
    res[1] = (c>>12 & 0x3F) | 0x80;
    res[2] = (c>>6  & 0x3F) | 0x80;
    res[3] = (c>>0  & 0x3F) | 0x80;
    res[4] = 0;
  }
  else {
      res = NULL;
  }
  return (char*) res;
}


char *stringnf(Context context, size_t size, const char *format, ...)
{
    char buffer[size]; // temporary on stack...
    va_list ap;
    va_start(ap,format);
    int bytes = vsnprintf(buffer, size, format, ap);
    va_end(ap);
    if (bytes < size)
    {
        char *string = ALLOCATE(context, bytes+1);
        memcpy(string, buffer, bytes);
        string[bytes] = '\0';
        return string;
    }
    else
    {
        // Overflow...repair as best possible.
        char *string = ALLOCATE(context, size+4);
        memcpy(string, buffer, size);
        memcpy(string+size, "...", 3);
        string[size+3] = '\0';
        return string;
    }
}

/////////////////////////////////////////////////////////////////////////////////
// Term hashing

static long long stringHashCode(const char* string)
{
    long long code = 0ll;
    int x;
    for (x = 0; string[x]; ++x)
        code = (code<<1) ^ string[x];
    return code;
}

long long termHashCode(Context context, Term term, VariableLink deBruijn)
{
    long long code = 0ll;
    if (IS_VARIABLE_USE(term))
    {
        for (; deBruijn; deBruijn = deBruijn->next)
        {
            if (deBruijn->variable == VARIABLE(term))
                return code * 19ll;
            ++code;
        }
        return (((long long) term)>>4) * 3ll;
    }
    const size_t arity = ARITY(term);
    size_t index;
    for (index = 0; index < arity; ++index)
    {
        const size_t rank = RANK(term, index);
        struct _VariableLink binders[rank];
        VariableLink local = deBruijn;
        int bx;
        for (bx = 0; bx < rank; ++bx)
        {
            binders[bx].variable = BINDER(term, index, bx);
            binders[bx].next = local;
            local = &binders[bx];
        }
        code ^= termHashCode(context, SUB(term, index), local) ^ (1<<index);
    }
    if (IS_LITERAL(term))
        return code ^ stringHashCode(asLiteral(term)->text);
    else
        return code ^ (term->descriptor->sortoffset*17ll + (((long long) (SORT(term)))>>4) * 7ll);
}

/////////////////////////////////////////////////////////////////////////////////
// Regex

int matchRegex(char* pat, char* str)
{
    // utf8 -> utf16
    int str_len = strlen(str);
    int strU16_cap = U16_MAX_LENGTH * (2 * str_len) + 1;
    UChar strU16[strU16_cap];
    int strU16_len;
    UErrorCode status = U_ZERO_ERROR;
    u_strFromUTF8(strU16, strU16_cap, &strU16_len, str, -1, &status);

    if (U_FAILURE(status))
        return 0; // TODO: error

    int pat_len = strlen(pat);
    int patU16_cap = U16_MAX_LENGTH * (2 * pat_len) + 1;
    UChar patU16[patU16_cap];
    int patU16_len;
    status = U_ZERO_ERROR;
    u_strFromUTF8(patU16, patU16_cap, &patU16_len, (char*)pat, -1, &status);

    if (U_FAILURE(status))
        return 0; // TODO: error

    // re generation
    status = U_ZERO_ERROR;
    URegularExpression* re = uregex_open(patU16, -1, 0, NULL, &status);

    if (U_FAILURE(status))
        return 0;

    status = U_ZERO_ERROR;
    uregex_setText(re, strU16, -1, &status);
    assert (U_SUCCESS(status));

    // matching
    status = U_ZERO_ERROR;
    int matched = uregex_find (re, 0, &status);
    if (U_FAILURE(status))
        return 0;

    uregex_close (re);

    return matched;
}

void sendSplit(char *string, char *sep, Sink sink)
{
  int depth = 0;
  int trailingNulls = 0;
  if (*sep && *string) {
      const size_t sepz = strlen(sep);
      char *word, *next;
      for (word = (char*)string; (next = strstr(word, sep)); word = next+sepz) {
          if (next==word) {          
                trailingNulls++;
                continue;
          }
          for (; trailingNulls; trailingNulls--) {
                START(sink, _M__sCons);
                LITERAL(sink, "");
                ++depth;
          }
          START(sink, _M__sCons);
          LITERAL(sink, makeSubstring(sink->context, word, 0, next-word));
          ++depth;
      }
      if (*word) {
         START(sink, _M__sCons);
         LITERAL(sink, makeString(sink->context, word));
         ++depth;
      }
  }
  START(sink, _M__sNil);
  END(sink, _M__sNil);
  while (depth-- > 0) END(sink, _M__sCons);
}


//void sendSplit(char* str, char* pat, Sink sink)
//{
//     int str_len = u_strlen ((UChar*) str);
//
//     URegularExpression* re;
//     UErrorCode status = U_ZERO_ERROR;
//
//     // Create regular expression
//     {
//        int pat_len = u_strlen ((UChar*) pat);
//        int patU16_cap = U16_MAX_LENGTH * (2 * pat_len) + 1;
//        UChar patU16[patU16_cap];
//        int patU16_len;
//        status = U_ZERO_ERROR;
//        u_strFromUTF8 (patU16, patU16_cap, &patU16_len, (char*)pat, -1, &status);
//
//        // re generation
//        status = U_ZERO_ERROR;
//
//        re = uregex_open (patU16, -1, 0, NULL, &status);
//
//        assert (U_SUCCESS (status));
//
//        unsigned short int emptyUTF16 = 0x0000;
//        uregex_setText (re, (unsigned short int*)&emptyUTF16, -1, &status);
//        if(uregex_matches (re, -1, &status))
//        {
//            ERRORF(sink->context, Crsx, "Invalid regular expression %s", pat);
//            return;
//        }
//     }
//    int ntok = 0;
//    if(str_len > 0)
//    {
//        int strU16_cap = U16_MAX_LENGTH * (2 * str_len) + 1;
//        UChar* strU16 = (UChar*)ALLOCATE(sink->context, strU16_cap);
//
//        // Set input
//        {
//            int strU16_len;
//            u_strFromUTF8 (strU16, strU16_cap, &strU16_len, (char*)str, -1, &status);
//            assert (U_SUCCESS (status));
//
//            status = U_ZERO_ERROR;
//            uregex_setText (re, strU16, -1, &status);
//            assert  (U_SUCCESS (status));
//        }
//
//        // Split...
//
//        int findStartIndex = 0;
//        int endIndex = 0;
//        while (uregex_find(re, findStartIndex, &status))
//        {
//            int startIndex = uregex_start(re, 0, &status);
//            endIndex = uregex_end(re, 0, &status);
//
//            status = U_ZERO_ERROR;
//            int lenOfToken = startIndex - findStartIndex;
//            if(lenOfToken > 0)
//            {
//                uint8_t* tok = (uint8_t*)ALLOCATE(sink->context, lenOfToken+1);
//                int32_t charsCopied = -1;
//                u_strToUTF8((char*)tok, lenOfToken, &charsCopied,
//                        strU16+findStartIndex, lenOfToken, &status);
//                tok[lenOfToken] = 0x00;
//
//                START(sink, _M__sCons); // $Cons
//                LITERALU(sink, (char*) tok);
//            }
//            else
//            {
//                START(sink, _M__sCons); // $Cons
//                LITERAL(sink, "");
//            }
//            ntok++;
//
//            findStartIndex = endIndex;
//        }
//
//        int lenOfToken = str_len - endIndex;
//        if(lenOfToken > 0)
//        {
//            uint8_t* tok = (uint8_t*)ALLOCATE(sink->context, lenOfToken+1);
//            int32_t charsCopied = -1;
//            u_strToUTF8((char*)tok, lenOfToken, &charsCopied,
//                    strU16+findStartIndex, lenOfToken, &status);
//            tok[lenOfToken] = 0x00;
//
//            START(sink, _M__sCons); // $Cons
//            LITERALU(sink, (char*) tok);
//
//        }
//        else
//        {
//            START(sink, _M__sCons); // $Cons
//            LITERAL(sink, "");
//        }
//        ntok++;
//
//        FREE(sink, strU16);
//    }
//
//    uregex_close (re);
//
//    // Close list
//    START(sink, _M__sNil); END(sink, _M__sNil); // $Nil
//    while (ntok-- > 0)
//        END(sink, _M__sCons); // $Cons
//}


/////////////////////////////////////////////////////////////////////////////////
// Constants.

const char *True = "$True";
const char *False = "$False";
const char *Nil = "$Nil";

VARIABLESET AllFreeVariables = (VARIABLESET) 1;

/////////////////////////////////////////////////////////////////////////////////
// Computation.

struct _ContextEntry
{
    Term term;
    unsigned short index;
};
typedef struct _ContextEntry ContextEntry;
SETUP_STACK_TYPE(ContextEntry)

// Note that step is special:
static int step(Sink sink, Term term); // helper

// Standard normalization function.
//
// Implements outermost evaluate-before-copy normalization: Repeatedly picks one of the following steps until DONE:
// (1) If term is marked as nf with no parent (so at the root of the nf subterm) then we are DONE.
// (2) If term is marked as nf with a parent and a following sibling then advance to the following sibling.
// (3) If term is marked as nf with a parent but no following sibling then pop to parent.
// (4) If term is a function invocation that is not marked as nostep and that we can in fact step then do so and update term to the result.
// (5) If term is a function invocation that is not marked as nostep and that we can in fact not step then mark it as nostep.
// (6) If term is a non-nf data term or a nostep function application with a non-nf child then clear nostep if it is a function, push term, and switch to that child.
// (7) If term is a non-nf data term or a nostep function application with only nf children then mark it as nf.
/// // (7) If term is a nostep function application with either no children or only nf children of which the first is a variable then mark it as nf.
/// // (8) If term is a nostep function application with only nf children including a first one which is a constructor then this is a COOKIE!
/// // (9) If term is a non-nf data term with only nf children then mark it as nf.

#ifdef DEBUG
long computeCount = 0l;
#endif

void normalize(Context context, Term *termp)
{
    // Work term.
#ifdef DEBUG
    Term topTerm = *termp;
    DEBUGCOND(context->debugtrace, DEBUGF(context, "//%*sNORMALIZING\n", stepNesting+1, ""));
    DEBUGCOND(context->debugtrace, DEBUGT(context, stepNesting+3, topTerm));
#endif

    if (IS_NF(*termp))
        return; // (0) if term is a variable or already in normal form then we are DONE.

    Term term = *termp; // Transfer link.
    *termp = NULL;

    ContextEntryStack stack = makeContextEntryStack(context);
    while (1)
    {
        if (IS_NF(term))
        {
            if (emptyContextEntryStack(stack)) // stack empty
            {
                // (1) If term is marked as nf (or a variable) with no parent (so at the root of the nf subterm) then we are DONE.
                freeContextEntryStack(stack);
                *termp = term; // updated term; reference transferred back.
                return;
            }
            else
            {
                // Store term in normal form back to parent.
                Term parent = LINK(context, (topContextEntry(stack)->term));
                int parentIndex = topContextEntry(stack)->index;
                //UNLINK(context, SUB(parent, parentIndex)); // The parent doesn't own the sub anymore
                SUB(parent, parentIndex) = term; // term reference transferred to subterm pointer

                const int parentArity = ARITY(parent);
                if (++parentIndex < parentArity)
                {
                    // (2) If term is marked as nf (or a variable) with a parent and a following sibling then advance to the following sibling.
                    topContextEntry(stack)->index = parentIndex;

                    //term = LINK(context, SUB(parent, parentIndex)); // Transfer sub reference to local term
                    term = SUB(parent, parentIndex); // Transfer sub reference to local term
                    SUB(parent, parentIndex) = NULL;  // Not strictly needed

                    UNLINK(context, parent);
                }
                else
                {
                    // (3) If term is marked as nf (or a variable) with a parent but no following sibling then pop to parent.
                    term = parent; // transfer parent reference to term
                    UNLINK(context, (topContextEntry(stack)->term));
                    popContextEntry(stack);
                    // TODO: swap the transfers to avoid extra UNLINK.

                    propagateFreeVariables(context, parent);
                }
            }
        }
<<<<<<< HEAD
        else if (IS_FUNCTION(term) && ! IS_NOSTEP(term))
=======
        else if (IS_FUNCTION(term) && ! IS_NOSTEP(term)) // && !IS_BLOCKED(term))
>>>>>>> f4f5fd4f
        {
            Sink sink = ALLOCA_BUFFER(context);
            if (step(sink, term)) // Reference is transferred and consumed only when step succeeds
            {
                // (4) If term is a function invocation that is not marked as nostep and that we can in fact step then do so and update term to the result.
                term = BUFFER_TERM(sink); // Reference is transferred

                DEBUGCOND(context->debugsteps, DEBUGT(sink->context, stepNesting+5, term));
                DEBUGCOND(context->debugsteps, DEBUGF(sink->context, "//%*s========\n", stepNesting+3, ""));
            }
            else
            {
                // (5) If term is a function invocation that is not marked as nostep and that we can in fact not step then mark it as nostep.
                // (Note: failed step has not output anything to buffer)
                asConstruction(term)->nostep = 1;
            }
            FREE_BUFFER(sink); // always free buffer, even when not actually used!
        }
        else
        {
            int index = 0;
            const int arity = ARITY(term);
            while (index < arity && IS_NF(SUB(term, index)))
                ++index;
            if (index < arity)
            {
                // (6) If term is a non-nf data term or a nostep function application with a non-nf child then clear nostep if it is a function, push term, and switch to that child.
                if (IS_FUNCTION(term))
                    asConstruction(term)->nostep = 0;

                ContextEntry entry = {LINK(context, term), index};
                pushContextEntry(stack, entry);
                UNLINK(context, term); // TODO: really just reference transfer from term to stack

                term = SUB(term, index); // Transfer sub reference to local term
                //SUB(term, index) = NULL  // Not strictly needed
            }
            else
            {
                // (7) If term is a non-nf data term or a nostep function application with only nf children then mark it as nf.
                asConstruction(term)->nf = 1;
                CRSX_CHECK(context, term);
            }
        }
    }
}

Term force(Context context, Term term)
{
    ASSERT(context, term);
    //DEBUGF(context, "//%*sFORCE: %s\n", stepNesting, "", SYMBOL(term));
    if (!IS_NOSTEP(term))
    {
        while (IS_FUNCTION(term))
        {
            //CRSX_CHECK(context, term);
            Sink sink = ALLOCA_BUFFER(context);
            if (!step(sink, term)) // Reference is transferred and consume only when succeed
            {
                //DEBUGF(context, "//NF DATA %s\n", SYMBOL(term));
                asConstruction(term)->nostep = 1;
                break;
            }
            term =  BUFFER_TERM(sink); // reload and try again...
            DEBUGCOND(context->debugsteps, DEBUGT(sink->context, stepNesting+5, term));
            DEBUGCOND(context->debugsteps, DEBUGF(sink->context, "//%*s========\n", stepNesting+3, ""));
            FREE_BUFFER(sink);
        }
    }
    return term;
}

// Helper to focus steps in a single place.
static int step(Sink sink, Term term)
{
#   ifdef DEBUG
    long int count = ++stepCount;
#   endif    

    crsxpBeforeStep(sink->context, term);

    DEBUGCOND(sink->context->debugsteps, DEBUGF(sink->context, "//%*sSTEP(%ld): %s[%d] (%ld,%ld) ============\n", ++stepNesting, "", count, SYMBOL(term), CRSX_CHECK(sink->context, term), allocateCount, freeCount));
    DEBUGCOND(sink->context->debugsteps, DEBUGT(sink->context, stepNesting+4, term));

    int step = term->descriptor->step(sink, term);

    DEBUGCOND(sink->context->debugsteps, DEBUGF(sink->context, "//%*sSTEP-%s(%ld): (%ld,%ld) ==============\n", stepNesting--, "", (step ? "OK" : "FAIL"), count, allocateCount, freeCount));

    crsxpAfterStep(sink->context);

    return step;
}

void initCRSXContext(Context context)
{
    context->stamp = 0;

    context->debugsteps = getenv("crsx-debug-steps") != NULL;
    context->debugtrace = getenv("crsx-trace") != NULL;
    context->debugliterals = getenv("crsx-debug-literals") != NULL;

    context->env = NULL;

    context->poolRefCount = 0;
    context->stringPool = NULL;
    context->keyPool = NULL;
    context->consPool = NULL;

    crsxAddPools(context);

    context->str_filelocation = GLOBAL(context, "$FileLocation");
    context->str_linelocation = GLOBAL(context, "$LineLocation");
    context->str_columnlocation = GLOBAL(context, "$ColumnLocation");

    context->fv_enabled = getenv("crsx-disable-fv") == NULL;
//
//    context->noProperties = ALLOCATE(context, sizeof(struct _Properties));
//    context->noProperties->namedFreeVars = NULL;
//    context->noProperties->variableFreeVars = NULL;
//    context->noProperties->namedProperties = NULL;
//    context->noProperties->variableProperties = NULL;

#ifdef CRSX_ENABLE_PROFILING
    context->profiling = 0;
#endif
}

Term compute(Context context, Term term)
{
    crsxAddPools(context);
#ifndef OMIT_TIMESPEC
    clock_gettime(CLOCK_PROCESS_CPUTIME_ID, &context->time);
#endif

    normalize(context, &term);

    crsxReleasePools(context);

#ifdef DEBUG
    DEBUGENV("trace", DEBUGF(context, "END COMPUTE"));
    DEBUGENV("trace", DEBUGT(context, 1, term));
#endif

    return term;
}

long elapsed(Context context)
{
#ifndef OMIT_TIMESPEC
    struct timespec current;
    clock_gettime(CLOCK_PROCESS_CPUTIME_ID, &current);
    struct timespec d = diff(context->time, current);
    return (d.tv_sec * 1000000000 + d.tv_nsec) / 1000000;
#else
    return (long)0;
#endif
}

/////////////////////////////////////////////////////////////////////////////////
// Substitution.
//
// Usage:
//   metaSubstitute(sink, term, substitution)
//   sink - where we send events to.
//   term - the redex fragment that we are copying.
//   substitution - captures the maps v1->Arg1,... derived from the fact that the pattern
//     had #Meta[ v1, ..., vN ] and the contraction had #Meta[ Arg1, ..., ArgN ].
//
// NOTE: DOES unlink (or transfer) both term and substitution (substitutes only).

// The helpers take three additional arguments:
//   weakened - the variables in the substitution that have been eliminated locally by weakenings.
//   exhausted - the variables in the substitution that are linear and have been globally eliminated.
//   renamings - map of binders introduced in redex to corresponding binders in result.
//
#if defined(DEBUG)
long metaSubstituteCount = 0l;
long metaSubstituteWork;
#endif


// Forward declarations
static void metaSubstituteTerm(Sink sink, Term term, SubstitutionFrame substitution, int substitutionCount,
        BitSetP unexhausted, BitSetP unweakened, long *metaSubstituteSizep);

static void metaSubstituteProperties(Sink sink, Construction construction, SubstitutionFrame substitution, int substitutionCount,
        BitSetP unexhaustedp, BitSetP unweakened, long *metaSubstituteSizep);

static void metaSubstituteTermUpdate(Context context, Term *termp, SubstitutionFrame substitution, int substitutionCount,
        BitSetP unexhaustedp, BitSetP unweakened, long *metaSubstituteSizep);

void metaSubstitute(Sink sink, Term term, SubstitutionFrame substitution)
{
    ASSERT(sink->context, term->nr > 0);
    assert(!substitution || (substitution && !substitution->parent));

    const int substitutionCount = (substitution ? substitution->parentCount + substitution->count : 0);
    const Buffer buffer = (Buffer) sink;


    // Prepare helper bitsets.
    BitSet unexhausted; MAKE_SET_LBITS(sink->context, &unexhausted, substitutionCount);
    BitSet unweakened; MAKE_SET_LBITS(sink->context, &unweakened, substitutionCount);
    long metaSubstituteSize = 0l;

    crsxpBeforeSubstitution(sink->context, term);

    metaSubstituteTermUpdate(sink->context, &term, substitution, substitutionCount, &unexhausted, &unweakened, &metaSubstituteSize);
    COPY(sink, term);

    CHECK_METASUBSTITUTE_SIZE(sink->context, metaSubstituteSize);

    FREE_LBITS(sink->context, unexhausted);
    FREE_LBITS(sink->context, unweakened);

    int i;
    for (i = 0; i < substitutionCount; ++i)
        UNLINK(sink->context, substitution->substitutes[i]);

    crsxpAfterSubstitution(sink->context);
}

/**
 * Substitute variable in term and output result to sink.
 *
 * sink - where we send events to
 * term - the redex fragment that we are copying. Reference is transfered.
 * substitution - substitutions to perform in the redex: maps variables to non-redex terms
 * substitutionCount - size of substitution (number of substituted variables)
 * unexhaustedp - (pointer to global) bits for all substituted variables, cleared after linear variables have been substituted
 * unweakened - bits for all substituted variables, cleared under weakening of the variable
 * metaSubstituteSizep - pointer to size counter for this substitution (TODO: omit when optimizing?)
 *
 **/
static
void metaSubstituteTerm(Sink sink, Term term, SubstitutionFrame substitution, int substitutionCount,
        BitSetP unexhausted, BitSetP unweakened, long *metaSubstituteSizep)
{
    ++(*metaSubstituteSizep);

    const Context context = sink->context;

    if (IS_VARIABLE_USE(term))
    {
        Variable v = VARIABLE(term);
        SubstitutionFrame s;
        for (s = substitution; s; s = s->parent)
        {
            const int offset = s->parentCount;
            int i;
            for (i = 0; i < s->count; ++i)
            {
                if (v == s->variables[i])
                {
                    // (1) Found variable to substitute.
                    Term t = LINK(context, s->substitutes[i]);
                    COPY(sink, t); // Transfer reference

                    if (IS_LINEAR(v))
                    {
                        // Substitutes is not needed anymore. Clear bit
                        CLEAR_LBIT(unexhausted, offset+i);
                    }

                    UNLINK(context, term);
                    return;
                }
            }
        }

        // (2) Variable that is not substituted: just echo.
        // TODO: why not COPY(sink, term)?

        USE(sink, linkVariable(context, v));
        UNLINK(context, term);
    }
    else // IS_CONSTRUCTION(term)
    {
        Construction construction = asConstruction(term);

        // Clear non-occurring free variables.
        BitSet localUnweakened;
        COPY_LBITS(context, &localUnweakened, substitutionCount, unweakened);

        if (context->fv_enabled)
        {
            SubstitutionFrame s = substitution;
            for (; s; s = s->parent)
            {
                const int offset = s->parentCount;
                int i;
                for (i = 0; i < s->count; ++i)
                {
                    Variable v = s->variables[i];
<<<<<<< HEAD
                    if (!containsFreeVariable(construction, v))
                    {
=======
                    if (!VARIABLESET_CONTAINS(construction->fvs, v) && !VARIABLESET_CONTAINS(construction->nfvs, v) && !VARIABLESET_CONTAINS(construction->vfvs, v)) {
>>>>>>> f4f5fd4f
                        // - Variable we are substituting is not in the free var set: remove from bitmap!
                        CLEAR_LBIT(&localUnweakened, offset+i);
                    }
                }
            }
        }

        BitSet bitset;
        COPY_LBITS(context, &bitset, substitutionCount, unexhausted);
        MASK_LBITS(&bitset, &localUnweakened);
        if (!ANY_LBITS(&bitset))
        {
            // (3) Term with no further substitution needed so revert to native copying
            FREE_LBITS(context, &bitset);
            COPY(sink, term); // Transfer reference
            return;
        }
        FREE_LBITS(context, &bitset);

        // Meta-substitute properties (shared by (4) and (5))).
        BitSet localUnweakenedC;
        COPY_LBITS(context, &localUnweakenedC, substitutionCount, &localUnweakened);
        metaSubstituteProperties(sink, construction, substitution, substitutionCount, unexhausted, &localUnweakenedC, metaSubstituteSizep);
        FREE_LBITS(context, &localUnweakenedC);

        if (IS_LITERAL(term))
        {
            // (4) Literal: just recreated, including any properties.
            Literal literal = asLiteral(term);
            LITERALU(sink, literal->text);
            UNLINK(context, term);
            return;
        }

        // (5) Generic construction: Fall back to proper substitution of generic reconstruction.

        // - Start tag.
        sink->start(sink, construction->term.descriptor);

        // - Contents.
        const int arity = construction->term.descriptor->arity;
        int i;
        for (i = 0; i < arity; ++i)
        {
            const int rank = RANK(term, i);
            if (rank == 0)
            {
                // --  i'th subterm with no binders: just continue copying.
                BitSet localUnweakenedC2;
                COPY_LBITS(context, &localUnweakenedC2, substitutionCount, &localUnweakened);
                metaSubstituteTerm(sink, LINK(context, SUB(term, i)), substitution, substitutionCount, unexhausted, &localUnweakenedC2, metaSubstituteSizep);
                FREE_LBITS(context, &localUnweakenedC2);
            }
            else
            {
                // -- i'th subterm with binders, second and following copy: add new binders to substitution!
                const int subSubstitutionCount = substitutionCount + rank; // new substitution size
                // --- allocate substitution
                Variable *oldBinders = BINDERS(term, i);
                Variable *subBinders = ALLOCATE(context, rank*sizeof(Variable)); // does not escapes (ALLOCA?)
                VariableUse subUses[rank]; // does not escape
                struct _SubstitutionFrame _subSubstitution = {substitution, substitutionCount, rank, oldBinders, (Term *) subUses}; // does not escape
                SubstitutionFrame subSubstitution = &_subSubstitution;

                // --- allocate bitmaps
                BitSet subUnexhausted;
                COPY_LBITS(context, &subUnexhausted, subSubstitutionCount, unexhausted);
                BitSet subUnweakened;
                COPY_LBITS(context, &subUnweakened, subSubstitutionCount, &localUnweakened);

                // --- populate per binder
                int j;
                for (j = 0; j < rank; ++j)
                {
                    char *oldname = oldBinders[j]->name;
                    char *baseendp = strrchr(oldname, '_');
                    char *basename = oldname;
                    if (baseendp)
                    {
                        const int z = baseendp - oldname;
                        basename = ALLOCA(context, z+1); // does not escape
                        memcpy(basename, oldname, z);
                        basename[z] = '\0';
                    }
                    int isLinear = IS_LINEAR(oldBinders[j]);
<<<<<<< HEAD
                    subBinders[j] = makeVariable(context, oldBinders[j]->name, 1, isLinear); // escapes
=======
                    subBinders[j] = makeVariable(context, oldBinders[j]->name, 1, isLinear, oldBinders[j]->block, oldBinders[j]->shallow); // escapes
>>>>>>> f4f5fd4f

                    subUses[j] = ALLOCATE(context, sizeof(struct _VariableUse)); // escapes
                    subUses[j]->term.descriptor = NULL;
                    subUses[j]->term.nr = 1;
                    subUses[j]->variable = useVariable(context, linkVariable(context, subBinders[j]));

                    SET_LBIT(&subUnexhausted, substitutionCount + j);
                    SET_LBIT(&subUnweakened, substitutionCount + j);
                }
                // --- send new binders
                BINDS(sink, rank, subBinders); // escape of subBinders!
                FREE(context, subBinders);

                // --- now process subterm!
                metaSubstituteTerm(sink, LINK(context, SUB(term, i)), subSubstitution, subSubstitutionCount, &subUnexhausted, &subUnweakened, metaSubstituteSizep);

                // --- (end of scope for subSubstitution, subUnweakened, and subUses)
                MASK_LBITS(unexhausted, &subUnexhausted);

                FREE_LBITS(context, &subUnexhausted);
                FREE_LBITS(context, &subUnweakened);

                for (j = 0; j < rank; ++j)
                   unlinkTerm(context, (Term) subUses[j]);
            }
        }
        FREE_LBITS(context, &localUnweakened);

        // - End tag.
        sink->end(sink, construction->term.descriptor);

        UNLINK(context, term);
    }
}

// Stacks for links.
SETUP_STACK_TYPE(NamedPropertyLink)
SETUP_STACK_TYPE(VariablePropertyLink)

#ifdef DEBUG
    int copyDepth;
#endif

static void substitutePropertiesPrefix(Sink sink, Construction construction, SubstitutionFrame substitution, int substitutionCount, BitSetP unexhausted, BitSetP unweakened, long *metaSubstituteSizep,
        int mergeNamedProperties, int mergeVariableProperties, NamedPropertyLinkStack namedStack, NamedPropertyLink *namedLinkp, VariablePropertyLinkStack variableStack, VariablePropertyLink *variableLinkp)
{
    const Context context = sink->context;
    NamedPropertyLink namedLink;
    {
        // Collect prefix of named properties that need substitution.
        BitSet localUnweakened;
        COPY_LBITS(sink->context, &localUnweakened, substitutionCount, unweakened);
        
        for (namedLink = construction->namedProperties; namedLink; namedLink = namedLink->link)
        {
            if (!mergeNamedProperties)
            {
                if (context->fv_enabled)
                {
                    // Quick check for closed properties
                    if (namedLink->fvs == NULL)
                        break;
                    
                    if (namedLink->fvs != AllFreeVariables)
                    {
                        // Clear bits
                        SubstitutionFrame s = substitution;
                        for (; s; s = s->parent)
                        {
                            const int offset = s->parentCount;
                            int i;
                            for (i = 0; i < s->count; ++i)
                            {
                                Variable v = s->variables[i];
                                if (!containsHS(namedLink->fvs, v))
                                {
                                    // - Variable we are substituting is not in the free var set: remove from bitmap!
                                    CLEAR_LBIT(&localUnweakened, offset+i);
                                }
                            }
                            
                        }
                    }
                }
                
                BitSet bitset;
                COPY_LBITS(context, &bitset, substitutionCount, unexhausted);
                MASK_LBITS(&bitset, &localUnweakened);
                if (!ANY_LBITS(&bitset))
                {
                    // No more variables to metaSubstitute...the prefix is done!
                    break;
                }
            }

            ++(*metaSubstituteSizep);

#ifdef DEBUG
            ++copyDepth;
#endif
            // The new link, if any.
            const char *key = namedLink->name;
            if (key)
            {
                // - Regular key-value link is always inserted into prefix after substitution of value.
                Sink propertysink = ALLOCA_BUFFER(sink->context);
                BitSet localUnweakenedC;
                COPY_LBITS(sink->context, &localUnweakenedC, substitutionCount, &localUnweakened);
                metaSubstituteTerm(propertysink, LINK(sink->context, namedLink->u.term), substitution, substitutionCount, unexhausted, &localUnweakenedC, metaSubstituteSizep);
                Term term = BUFFER_TERM(propertysink); // Transfer reference
                FREE_BUFFER(propertysink);

                NamedPropertyLink newLink = ALLOCATE_NamedPropertyLink(sink->context, key, term, NULL, NULL, 0);

                pushNamedPropertyLink(namedStack, newLink);
                ++(*metaSubstituteSizep);
            }
            else
            {
                // Traverse map
                Iterator2 iter = iteratorHS2(context, namedLink->u.propset);
                while (iter)
                {
                    Sink propertysink = ALLOCA_BUFFER(sink->context);
                    BitSet localUnweakenedC;
                    COPY_LBITS(sink->context, &localUnweakenedC, substitutionCount, &localUnweakened);
                    metaSubstituteTerm(propertysink, LINK(sink->context, (Term) getValueIHS2(iter)), substitution, substitutionCount, unexhausted, &localUnweakenedC, metaSubstituteSizep);
                    Term term = BUFFER_TERM(propertysink); // Transfer reference
                    FREE_BUFFER(propertysink);
                    
                    NamedPropertyLink newLink = ALLOCATE_NamedPropertyLink(sink->context, (const char*)getKeyIHS2(iter), term, NULL, NULL, 0);
                    
                    pushNamedPropertyLink(namedStack, newLink);
                    ++(*metaSubstituteSizep);
                    
                    if (!nextIHS2(iter))
                    {
                        freeIHS2(context, iter);
                        iter = NULL;
                    }
                }
                
            }
        }
        FREE_LBITS(sink->context, &localUnweakened);
    }
    *namedLinkp = namedLink;

    VariablePropertyLink variableLink;
    {
        // Collect prefix of variable properties that need substitution.
        BitSet localUnweakened;
        COPY_LBITS(sink->context, &localUnweakened, substitutionCount, unweakened);
        
        for (variableLink = construction->variableProperties; variableLink; variableLink = variableLink->link)
        {
            if (!mergeVariableProperties)
            {
                if (context->fv_enabled && variableLink->fvs != AllFreeVariables)
                {
                    // Note: Variable properties are never closed
                    
                    // Clear bits
                    SubstitutionFrame s = substitution;
                    for (; s; s = s->parent)
                    {
                        const int offset = s->parentCount;
                        int i;
                        for (i = 0; i < s->count; ++i)
                        {
                            Variable v = s->variables[i];
                            if (!containsHS(variableLink->fvs, v))
                            {
                                // - Variable we are substituting is not in the free var set: remove from bitmap!
                                CLEAR_LBIT(&localUnweakened, offset+i);
                            }
                        }
                    }
                }
                
                BitSet bitset;
                COPY_LBITS(context, &bitset, substitutionCount, unexhausted);
                MASK_LBITS(&bitset, &localUnweakened);
                if (!ANY_LBITS(&localUnweakened))
                {
                    // No more variables to metaSubstitute...the prefix is done!
                    break;
                }
            }
#ifdef DEBUG
            ++copyDepth;
#endif
            Variable key = variableLink->variable;
            if (key)
            {
                // - The link denotes an actual variable-value mapping.
                SubstitutionFrame s;
                for (s = substitution; s; s = s->parent)
                {
                    int i;
                    for (i = 0; i < s->count; ++i)
                    {
                        if (key == s->variables[i])
                        {
                            Term keySubstitution = s->substitutes[i]; // Just peek... no need to link
                            if (keySubstitution && IS_VARIABLE_USE(keySubstitution))
                            {
                                // This is a substitution of a variable for a variable!
                                key = VARIABLE(keySubstitution);
                            }
                            goto VariableInsert;
                        }
                    }
                }
            VariableInsert:
                {
                    // Mapped variable not (further) renamed - include in prefix after value substitution.
                    VariablePropertyLink newLink = ALLOCATE(sink->context, sizeof(struct _VariablePropertyLink));
                    newLink->link = NULL;
                    newLink->variable = useVariable(sink->context, linkVariable(sink->context, key));
                    newLink->nr = 1;
                    newLink->fvs = NULL;
                    Sink propertysink = ALLOCA_BUFFER(sink->context);
                    BitSet localUnweakenedC; COPY_LBITS(sink->context, &localUnweakenedC, substitutionCount, &localUnweakened);
                    metaSubstituteTerm(propertysink, LINK(sink->context, variableLink->u.term), substitution, substitutionCount, unexhausted, &localUnweakenedC, metaSubstituteSizep);
                    newLink->u.term = BUFFER_TERM(propertysink); // Transfer reference
                    FREE_BUFFER(propertysink);
                    pushVariablePropertyLink(variableStack, newLink);
                    ++(*metaSubstituteSizep);
                }
            }
            else
            {
                // Not implemented yet.
            }
        }
        FREE_LBITS(sink->context, &localUnweakened);
    }
    *variableLinkp = variableLink;
}

static void metaSubstituteProperties(Sink sink, Construction construction, SubstitutionFrame substitution, int substitutionCount, BitSetP unexhausted, BitSetP unweakened, long *metaSubstituteSizep)
{
    int mergeNamedProperties = 0, mergeVariableProperties = 0;
    if (SINK_IS_BUFFER(sink))
    {
        mergeNamedProperties = (((Buffer) sink)->pendingNamedProperties != NULL);
        mergeVariableProperties = (((Buffer) sink)->pendingVariableProperties != NULL);
    }

    if (!construction->namedProperties && !construction->variableProperties && !mergeNamedProperties && !mergeVariableProperties)
        return; // no properties and no pending properties.

#ifdef DEBUG
    copyDepth = 0;
#endif

    // For prefix of named properties with substitution applied to values.
    NamedPropertyLinkStack namedStack = makeNamedPropertyLinkStack(sink->context); // stack of properties to copy
    NamedPropertyLink namedLink; // the first link not copied (NULL if all)

    // For prefix of variable properties with substitution applied to keys and values.
    VariablePropertyLinkStack variableStack = makeVariablePropertyLinkStack(sink->context); // stack of properties to copy
    VariablePropertyLink variableLink; // the first link not copied (NULL if all)

    // Collect prefixes.
    substitutePropertiesPrefix(sink, construction, substitution, substitutionCount, unexhausted, unweakened, metaSubstituteSizep,
            mergeNamedProperties, mergeVariableProperties, namedStack, &namedLink, variableStack, &variableLink);

    if (namedLink || variableLink)
    {
        // We need to emit a new reference
        ADD_PROPERTIES(sink, LINK_NamedPropertyLink(sink->context, namedLink), LINK_VariablePropertyLink(sink->context, variableLink));
        ++(*metaSubstituteSizep);
    }

    // Now "play" prefix events (backwards!).
    while (!emptyNamedPropertyLinkStack(namedStack))
    {
        NamedPropertyLink link = *topNamedPropertyLink(namedStack);
        popNamedPropertyLink(namedStack);
        const char *key = link->name;
        if (key)
            ADD_PROPERTY_NAMED(sink, key, LINK(sink->context, link->u.term));

        UNLINK_NamedPropertyLink(sink->context, link);
    }
    freeNamedPropertyLinkStack(namedStack);

    while (!emptyVariablePropertyLinkStack(variableStack))
    {
        VariablePropertyLink link = *topVariablePropertyLink(variableStack);
        popVariablePropertyLink(variableStack);
        Variable key = link->variable;
        if (key)
            ADD_PROPERTY_VARIABLE(sink, linkVariable(sink->context, key), LINK(sink->context, link->u.term));

        UNLINK_VariablePropertyLink(sink->context, link);
    }
    freeVariablePropertyLinkStack(variableStack);
}

// Helper
//   termp - pointer to the redex fragment that we are updating
//
static void metaSubstituteTermUpdate(Context context, Term *termp, SubstitutionFrame substitution, int substitutionCount, BitSetP unexhausted,
        BitSetP unweakened, long *metaSubstituteSizep)
{
    if (LINK_COUNT(*termp) > 1)
    {
        // Can't update term as it's shared. Fallback to copy-mode.
        Sink sink = ALLOCA_BUFFER(context);
        metaSubstituteTerm(sink, *termp, substitution, substitutionCount, unexhausted, unweakened, metaSubstituteSizep);
        *termp = BUFFER_TERM(sink);
        FREE_BUFFER(sink);
        return;
    }

    // Recursively update term.
    if (IS_VARIABLE_USE(*termp))
    {
        Variable v = VARIABLE(*termp);
        SubstitutionFrame s;
        for (s = substitution; s; s = s->parent)
        {
            const int offset = s->parentCount;
            int i;
            for (i = 0; i < s->count; ++i)
            {
                if (LBIT(unweakened, offset+i) && v == s->variables[i])
                {
                    // (1) Found variable to substitute.
                    // - it is already fully built so no substitution context necessary.
                    // - Free variables on the substitute terms will be propagated up either in buffer (for top-level variables)
                    //   or during construction update (see below)
                    UNLINK(context, *termp);
                    *termp = LINK(context, s->substitutes[i]);
                    if (IS_LINEAR(v))
                        CLEAR_LBIT(unexhausted, offset+i);
                    return;
                }
            }
        }
        // (2) Variable that is not substituted: leave it.
        return;
    }
    else // IS_CONSTRUCTION(term)
    {
        Construction construction = asConstruction(*termp);

        // - Clear bit set based on free variables.
        BitSet localUnweakened; COPY_LBITS(context, &localUnweakened, substitutionCount, unweakened);

        if (context->fv_enabled)
        {
            SubstitutionFrame s;
            for (s = substitution; s; s = s->parent)
            {
                const int offset = s->parentCount;
                int i;
                for (i = 0; i < s->count; ++i)
                {
                    Variable v = s->variables[i];
<<<<<<< HEAD
                    if (!containsFreeVariable(construction, v))
=======
                    if (!VARIABLESET_CONTAINS(construction->fvs, v) && !VARIABLESET_CONTAINS(construction->nfvs, v) && !VARIABLESET_CONTAINS(construction->vfvs, v))
>>>>>>> f4f5fd4f
                    {
                        // - Variable we are substituting is not in the free var list: remove from bitmap!
                        // - Or variable is no tracked (shallow and blocking) and already doing deeper substitution
                        CLEAR_LBIT(&localUnweakened, offset+i);
                    }
                }
            }
        }

        BitSet bitset;
        COPY_LBITS(context, &bitset, substitutionCount, unexhausted);
        MASK_LBITS(&bitset, &localUnweakened);
        if (!ANY_LBITS(&bitset))
        {
            // (3) No further substitution is possible, so leave it.
            return;
        }

        // (4) Literal, and
        // (5) Generic construction: Generate copy of properties and then fall back to recursive substitution...

        // - create buffer.
        Sink sink = ALLOCA_BUFFER(context);
        // - copy all properties into buffer.
        BitSet localUnweakenedC;
        COPY_LBITS(context, &localUnweakenedC, substitutionCount, &localUnweakened);
        metaSubstituteProperties(sink, construction, substitution, substitutionCount, unexhausted, &localUnweakenedC, metaSubstituteSizep);

        // - destroy property pointers in term itself (as they are now in the buffer pending list)
        UNLINK_NamedPropertyLink(sink->context, construction->namedProperties);
        construction->namedProperties = NULL;
        UNLINK_VariablePropertyLink(sink->context, construction->variableProperties);
        construction->variableProperties = NULL;

        if (context->fv_enabled)
        {
            UNLINK_Hashset(context, construction->fvs);
            construction->fvs = NULL;
            UNLINK_Hashset(context, construction->nfvs);
            construction->nfvs = NULL;
            UNLINK_Hashset(context, construction->vfvs);
            construction->vfvs = NULL;
        }
        
        // - send property-less term to buffer (note: no substitution, relies on bufferCopy reference semantics).
        COPY(sink, (Term) construction);  // Transfer reference (for term also)

        // - overwrite term with the new term with updated properties.
        *termp = BUFFER_TERM(sink);
        // - done with the buffer.
        FREE_BUFFER(sink);

        // - now fall back to update the term itself!
        const int arity = (*termp)->descriptor->arity;
        const Term term = *termp;

        int i;
        for (i = 0; i < arity; ++i)
        {
            const int rank = RANK(term, i);
            if (rank > 0)
            {
                // -- duplicate nested binders should be considered weakenings.
                BitSet localUnweakened2; COPY_LBITS(context, &localUnweakened2, substitutionCount, unweakened);

                SubstitutionFrame s;
                for (s = substitution; s; s = s->parent)
                {
                    const int offset = s->parentCount;
                    int ii;
                    for (ii = 0; ii < s->count; ++ii)
                    {
                        if (LBIT(&localUnweakened2, offset+ii))
                        {
                            int j;
                            for (j = 0; j < rank; ++j)
                            {
                                if (s->variables[ii] == BINDER(term, i, j))
                                {
                                    CLEAR_LBIT(&localUnweakened2, offset+ii);
                                    break;
                                }
                            }
                        }
                    }
                }
                metaSubstituteTermUpdate(context, &SUB(term, i), substitution, substitutionCount, unexhausted,
                        &localUnweakened2, metaSubstituteSizep);

                FREE_LBITS(context, &localUnweakened2);
            }
            else
            {
                BitSet unweakenedC; COPY_LBITS(context, &unweakenedC, substitutionCount, unweakened);
                metaSubstituteTermUpdate(context, &SUB(term, i), substitution, substitutionCount, unexhausted, &unweakenedC, metaSubstituteSizep);
            }
        }

        // Update nf field of construction.
        int nf = IS_DATA(term) ? 1 : 0;
        for (i = 0; nf && i < arity; ++i)
            if (! IS_NF(SUB(term, i)))
                nf = 0;

        asConstruction(term)->nf = nf;
        asConstruction(term)->nostep = 0;

        // Propagate free variables up
        propagateFreeVariables(context, term);
    }
}


/////////////////////////////////////////////////////////////////////////////////
// Free variables


/**
 * @Brief Returns the given set augmented by the free variables of the given term.
 */
static
Hashset freeVars(Context context, Term term, Hashset set)
{
    if (IS_VARIABLE_USE(term))
<<<<<<< HEAD
        return addVariableHS(context, set, linkVariable(context, VARIABLE(term)));
=======
    {
        const Variable v = VARIABLE(term);
        return addVariableHS(context, set, linkVariable(context, VARIABLE(term)));
    }
>>>>>>> f4f5fd4f

    return mergeAllHS(context, set, LINK_Hashset(context, asConstruction(term)->fvs));
}

void propagateFreeVariables(Context context, Term term)
{
    if (!context->fv_enabled)
        return;

    crsxpBeforePropagateFV(context);

    // Compute union of child term free vars

    const unsigned arity = ARITY(term);
    Construction c = asConstruction(term);
    switch (arity)
    {
        case 0:
        {
            // Propagate properties free variables on the construction itself.
            const Hashset nfvs = c->namedProperties ? c->namedProperties->fvs : NULL;
            if (c->nfvs != nfvs)
            {
                UNLINK_Hashset(context, c->nfvs);
                c->nfvs = LINK_Hashset(context, nfvs);
            }

            const Hashset vfvs = c->variableProperties ? c->variableProperties->fvs : NULL;
            if (c->vfvs != vfvs)
            {
                UNLINK_Hashset(context, c->vfvs);
                c->vfvs = LINK_Hashset(context, vfvs);
            }
        }
        break;
        default:
            {
                // General case: merge.
                UNLINK_Hashset(context, c->fvs);
                c->fvs = NULL;
                UNLINK_Hashset(context, c->nfvs);
                c->nfvs = NULL;
                UNLINK_Hashset(context, c->vfvs);
                c->vfvs = NULL;
                
                Hashset fvs = NULL;
                Hashset nfvs = c->namedProperties ? LINK_Hashset(context, c->namedProperties->fvs) : NULL;
                Hashset vfvs = c->variableProperties ? LINK_Hashset(context, c->variableProperties->fvs) : NULL;

                int i = arity - 1;
                for (; i >= 0; --i)
                {
                    Term sub = SUB(term, i);
                    unsigned int rank = RANK(term, i);

                    if (IS_CONSTRUCTION(sub))
                    {
                        Construction sc = asConstruction(sub);

                        fvs = mergeAllHS(context, fvs, LINK_Hashset(context, sc->fvs));
                        if (rank > 0)
                            fvs = removeAllHS(context, fvs, BINDERS(term, i), rank);

                        nfvs = mergeAllHS(context, nfvs, LINK_Hashset(context, sc->nfvs));
                        vfvs = mergeAllHS(context, vfvs, LINK_Hashset(context, sc->vfvs));
                    }
                    else
                    {
                        // Variable
                        const Variable v = VARIABLE(sub);
                        //if (v->track)
                        {
                            // Don't add if among binders
                            int bound = 0;
                            if (rank > 0)
                            {
                                Variable* binders = BINDERS(term, i);
                                unsigned int j;

                                for (j = 0; j < rank ; j ++)
                                {
                                    if (binders[j] == v)
                                    {
                                        bound = 1;
                                        break;
                                    }
                                }
                            }

                            if (!bound)
                               fvs = addVariableHS(context, fvs, linkVariable(context, v));
                        }
                    }

                }

                if (VARIABLESET_ISEMPTY(fvs))
                {
                    UNLINK_VARIABLESET(context, fvs);
                    c->fvs = NULL;
                }
                else
                    c->fvs = fvs;

                if (VARIABLESET_ISEMPTY(nfvs))
                {
                    UNLINK_VARIABLESET(context, nfvs);
                    c->nfvs = NULL;
                }
                else
                    c->nfvs = nfvs;

                if (VARIABLESET_ISEMPTY(vfvs))
                {
                    UNLINK_VARIABLESET(context, vfvs);
                    c->vfvs = NULL;
                }
                else
                    c->vfvs = vfvs;
            }
    }

    crsxpAfterPropagateFV(context);
}


// Helper adding modified location properties.
void passLocationProperties(Context context, Term locTerm, Term term)
{
    if (IS_CONSTRUCTION(locTerm) && IS_CONSTRUCTION(term))
    {
        Construction construction = asConstruction(term);
        Construction locConstruction = asConstruction(locTerm);
        char *list[] = {context->str_filelocation,
                        context->str_linelocation,
                        context->str_columnlocation};
        int i;
        for (i = 0; i < 3; ++i)
        {
            char *key = list[i];
            Term value = NAMED_PROPERTY(context, construction, key);
            if (value)
            {
                Term locvalue = NAMED_PROPERTY(context, locConstruction, key);
                if (locvalue && strcmp(SYMBOL(value), SYMBOL(locvalue)))
                {
                    // Location has been changed...update.
                    NamedPropertyLink link = ALLOCATE_NamedPropertyLink(context, GLOBAL(context, key), LINK(context, locvalue),
                            construction->namedProperties, LINK_Hashset(context, construction->namedProperties->fvs), 1);

                    construction->namedProperties = link;

                    if (context->fv_enabled && construction->nfvs != construction->namedProperties->fvs)
                    {
                        UNLINK_Hashset(context, construction->nfvs);
                        construction->nfvs = LINK_Hashset(context, construction->namedProperties->fvs);
                    }
                }
            }
        }
    }

    UNLINK(context, locTerm);
}

/////////////////////////////////////////////////////////////////////////////////
// Memory management.

void freeTerm(Context context, Term term)
{
    if (IS_VARIABLE_USE(term))
    {
        Variable var = VARIABLE(term);
        unuseVariable(context, var);
        unlinkVariable(context, var);
        FREE(context, term);
    }
    else
    {
        Construction construction = asConstruction(term);
        freeConstruction(context, construction);
    }
}

void unlinkValueTerm(Context context, const void* key, void* value)
{
    unlinkTerm(context, (Term) value);
}

static void addAllTerms(Context context, Hashset2 to_set, Hashset2 from_set)
{
    int i;
    for (i = 0 ; i < from_set->nslots ; i++)
    {
        LinkedList2 slot = from_set->entries[i];
        while (slot)
        {
            if (!containsHS2(to_set, slot->key))
            {
                Term term = LINK(context, (Term) slot->value);
                ASSERT(context, term);
                addValueHS2(context, to_set, slot->key, term);
            }
            slot = slot->next;
        }
    }
}

// Index named properties by name
static
NamedPropertyLink indexNamedProperties(Context context, const char *name, Term term, NamedPropertyLink nlink, Hashset fvs)
{
    ASSERT(context, term);

    // Make a hashset
    Hashset2 set = makeHS2(context, 8, unlinkValueTerm, equalsChars, hashChars);

    // 0th = new, 1st = nlink, 2nd..count-1 = older
    addValueHS2(context, set, name, term); // Transfer term ref.

    // Copy initialize old elements
    NamedPropertyLink old_link = nlink;
    while (old_link)
    {
        if (old_link->name)
        {
            if (!containsHS2(set, (const void*) old_link->name)) // make sure not to override newer entries
            {
                Term term = LINK(context, old_link->u.term);
                ASSERT(context, term);
                addValueHS2(context, set, old_link->name, term);
            }
        }
        else
        {
            Hashset2 old_set = old_link->u.propset;
            addAllTerms(context, set, old_set);
        }

        if (context->fv_enabled)
        {
            fvs = mergeAllHS(context, fvs, old_link->fvs);
            old_link->fvs = NULL; // Ref has been transferred above.
        }

        // move on
        old_link = old_link->link;
    }

    UNLINK_NamedPropertyLink(context, nlink);

    // Just allocate one link for the whole hashset
    NamedPropertyLink link = ALLOCATE(context, sizeof(struct _NamedPropertyLink));
    link->link = NULL; // sets always include everything else
    link->name = NULL; // NULL means it is a hashset
    link->u.propset = set;
#ifdef CRSX_ENABLE_PROFILING
    link->marker = 0;
#endif
    link->count = 0; // count==0 means group-allocation (hashset)
    link->nr = 1;
    link->fvs = fvs;
    return link;
}

NamedPropertyLink ALLOCATE_NamedPropertyLink(Context context, const char *name, Term term, NamedPropertyLink nlink, Hashset fvs, int index)
{
    if (index)
    {
        int count = nlink ? nlink->count + 1 : 1;
        if (count > 100)
            return indexNamedProperties(context, name, term, nlink, fvs);
    }
    
    // Just allocate one, link it, and return it
    NamedPropertyLink link = ALLOCATE(context, sizeof(struct _NamedPropertyLink));
    link->link = nlink;
    link->name = name;
    link->u.term = term; // Transfer ref
#ifdef CRSX_ENABLE_PROFILING
    link->marker = 0;
#endif
    link->count = nlink ? nlink->count + 1 : 1;
    link->nr = 1;
    link->fvs = fvs;
    return link;
}

void freeNamedPropertyLink(Context context, NamedPropertyLink link)
{
    if (link->name)
    {
        UNLINK(context, link->u.term);
    }
    else
    {
        unlinkHS2(context, link->u.propset);
        link->u.propset = NULL;
    }
    UNLINK_Hashset(context, link->fvs);
    
    NamedPropertyLink next = link->link;

    link->link = NULL;
    link->fvs = NULL;
    link->name = NULL; // No need to free name as it is stored in the pool.
    FREE(context, link);

    if (next && --next->nr == 0)
        freeNamedPropertyLink(context, next); // tail.
}

void freeVariablePropertyLink(Context context, VariablePropertyLink link)
{
    if (link->variable)
    {
        unuseVariable(context, link->variable);
        unlinkVariable(context, link->variable);
        link->variable = NULL; // Not strictly needed
        UNLINK(context, link->u.term);
    }
    else
    {
        unlinkHS2(context, link->u.propset);
        link->u.propset = NULL;
    }
    UNLINK_Hashset(context, link->fvs);
    
    VariablePropertyLink next = link->link;
    link->link = NULL;
    link->fvs = NULL;
    FREE(context, link);

    if (next && --next->nr == 0)
        freeVariablePropertyLink(context, next); // tail
}
//
//Properties allocateProperties(Context context, VARIABLESET namedFreeVars, VARIABLESET variableFreeVars,
//                                 NamedPropertyLink namedProperties, VariablePropertyLink variableProperties)
//{
//    if (!namedFreeVars && !variableFreeVars && !namedProperties && !variableProperties)
//        return context->noProperties;
//
//    Properties env = ALLOCATE(context, sizeof(struct _Properties));
//    env->nr = 1;
//    env->namedFreeVars = namedFreeVars;
//    env->variableFreeVars = variableFreeVars;
//    env->namedProperties = namedProperties;
//    env->variableProperties = variableProperties;
//    ASSERT_VARIABLE_PROPERTIES(context, env);
//    return env;
//}
//
//Properties setProperties(Context context, Properties props, NamedPropertyLink namedProperties, VariablePropertyLink variableProperties)
//{
//    if (context->noProperties == props)
//        return allocateProperties(context, NULL, NULL, namedProperties, variableProperties);
//
//    props->namedProperties = namedProperties;
//    props->variableProperties = variableProperties;
//    return props;
//}
//
//Properties setNamedFreeVars(Context context, Properties props, VARIABLESET namedFreeVars)
//{
//    if (context->noProperties == props)
//        return allocateProperties(context, namedFreeVars, NULL, NULL, NULL);
//
//    props->namedFreeVars = namedFreeVars;
//    return props;
//}
//
//Properties setVariableFreeVars(Context context, Properties props, VARIABLESET variableFreeVars)
//{
//    if (context->noProperties == props)
//        return allocateProperties(context, NULL, variableFreeVars, NULL, NULL);
//
//    props->variableFreeVars = variableFreeVars;
//    return props;
//}
//
//Properties setNamedProperties(Context context, Properties props, NamedPropertyLink namedProperties)
//{
//    if (context->noProperties == props)
//        return allocateProperties(context, NULL, NULL, namedProperties, NULL);
//
//    props->namedProperties = namedProperties;
//    return props;
//}
//
//Properties setVariableProperties(Context context, Properties props,
//        VariablePropertyLink variableProperties)
//{
//    if (context->noProperties == props)
//        return allocateProperties(context, NULL, NULL, NULL, NULL);
//
//    props->variableProperties = variableProperties;
//    return props;
//}
//
//inline Properties linkProperties(Context context, Properties env)
//{
//    env->nr++;
//    return env;
//}
//
//Properties unlinkProperties(Context context, Properties env)
//{
//    if (env && env != context->noProperties)
//    {
//        ASSERT(context, env->nr > 0);
//
//        if (--env->nr == 0)
//        {
//            UNLINK_VARIABLESET(context, env->namedFreeVars);
//            env->namedFreeVars = NULL;
//
//            UNLINK_VARIABLESET(context, env->variableFreeVars);
//            env->variableFreeVars = NULL;
//
//            UNLINK_NamedPropertyLink(context, env->namedProperties);
//            env->namedProperties = NULL;
//
//            UNLINK_VariablePropertyLink(context, env->variableProperties);
//            env->variableProperties = NULL;
//
//            FREE(context, env);
//            return NULL;
//        }
//    }
//    return env;
//}


//
static void computeFreeVariables2(VariableSet freevars, Term term, VariableSetLink boundLink)
{
    if (IS_VARIABLE_USE(term))
    {
        Variable v = VARIABLE(term);
        if (!variableSetLinkFor(boundLink, v) && !containsVariable(freevars, v))
            addVariable(freevars, linkVariable(freevars->context, v));
    }
    else
    {
        const int arity = ARITY(term);
        int i = 0;
        for (; i < arity; ++i)
        {
            VariableSetLink subBoundLink = boundLink;
            int j, rank = RANK(term, i);
            for (j = 0; j < rank; ++j)
            {
                VariableSetLink newLink = ALLOCATE(freevars->context, sizeof(struct _VariableSetLink));
                newLink->nr = 1;
                newLink->variable = linkVariable(freevars->context, BINDER(term, i, j));
                newLink->link = subBoundLink;
                subBoundLink = newLink;
            }
            computeFreeVariables2(freevars, SUB(term, i), subBoundLink);
            for (j = 0; j < rank; ++j)
            {
                VariableSetLink oldLink = subBoundLink;
                subBoundLink = subBoundLink->link;
                FREE(freevars->context, oldLink);
            }
        }
        {
            NamedPropertyLink nlink = asConstruction(term)->namedProperties;
            for (; nlink; nlink = nlink->link)
                if (nlink->name)
                    computeFreeVariables2(freevars, nlink->u.term, boundLink);
        }
        {
            VariablePropertyLink vlink = asConstruction(term)->variableProperties;
            for (; vlink; vlink = vlink->link)
                if (vlink->variable)
                    computeFreeVariables2(freevars, vlink->u.term, boundLink);
        }
    }
}

//
static VariableSet computeFreeVariables(Context context, Term term)
{
    VariableSet free = makeVariableSet(context);
    computeFreeVariables2(free, term, (VariableSetLink) NULL);
    UNLINK(free->context, term);
    return free;
}

void checkFreeVariables(Context context, Term term)
{
    VARIABLESET set = freeVars(context, term, NULL);
    if (!IS_VARIABLE_USE(term))
    {
        Construction c = asConstruction(term);
        set = VARIABLESET_MERGEALL(context, set, LINK_VARIABLESET(context, c->nfvs));
        set = VARIABLESET_MERGEALL(context, set, LINK_VARIABLESET(context, c->vfvs));
    }


    VariableSet set2 = computeFreeVariables(context, term);

    VariableSetLink link = set2->u.link;
    int count = 0;
    for (; link; link = link->link)
    {
        if (!VARIABLESET_CONTAINS(set, link->variable))
            printf("Missing free variable: %s\n", link->variable->name);

        count ++;
    }

    int count1 = VARIABLESET_COUNT(set);

    if (count1 > count)
        printf("Too many free variables: %d\n", (count1 - count));
}

/////////////////////////////////////////////////////////////////////////////////
// Free variables and variable set manipulations.

VariableSet makeFreeVariableSet(Context context, Term term, SortDescriptor sort, int constrained, VariablePropertyLink props)
{
    VariableSet free = NULL;

    if (IS_VARIABLE_USE(term))
    {
        free = makeVariableSet(context);
        free->addVariable(free, linkVariable(context, VARIABLE(term)));
    }
    else
    {
        Construction c = asConstruction(term);

        if (context->fv_enabled && c->fvs != AllFreeVariables && c->nfvs != AllFreeVariables && c->vfvs != AllFreeVariables)
        {
            free = makeVariableSet(context);
            VARIABLESET_ADDVARIABLESOF(context, free, c->fvs, constrained, props);
            VARIABLESET_ADDVARIABLESOF(context, free, c->nfvs, constrained, props);
            VARIABLESET_ADDVARIABLESOF(context, free, c->vfvs, constrained, props);
        }
        else
            return computeFreeVariables(context, term); // Transfer ref
    }

    UNLINK(context, term);

    return free;
}

/////////////////////////////////////////////////////////////////////////////////
// Deep Equality.

static int deepEqual2(Context context, Term term1, Term term2, int compenv, VariableMap map);

int deepEqual(Context context, Term term1, Term term2, int compenv)
{
    VariableMap map = makeVariableMap(context);
    int result = deepEqual2(context, term1, term2, compenv, map);
    freeVariableMap(map);
    return result;
}

static int deepEqual2(Context context, Term term1, Term term2, int compenv, VariableMap map)
{
    if (IS_VARIABLE_USE(term1))
    {
        if (!IS_VARIABLE_USE(term2)) return 0;
        Variable v1 = VARIABLE(term1);
        Variable v2 = VARIABLE(term2);
        Variable v1image = lookupVariable(map, v1);
        return v1image ? (v1image == v2) : (v1 == v2);
    }
    if (IS_VARIABLE_USE(term2)) return 0;

    if (compenv)
    {
        // Construction or literal: check properties.
        Construction construction1 = asConstruction(term1), construction2 = asConstruction(term2);
        {
            NamedPropertyLink link1, link2;
            for (link1 = construction1->namedProperties; link1; link1 = link1->link)
            {
                const char *name = link1->name;
                if (! name) continue; // skip free vars
                Term value1 = link1->u.term;
                Term value2 = NULL;
                for (link2 = construction2->namedProperties; link2; link2 = link2->link)
                {
                    if (! link2->name) continue; // skip free vars
                    if (!strcmp(name, link2->name))
                    {
                        value2 = link2->u.term;
                        break;
                    }
                }
                if (!value2) return 0;
                if (!deepEqual2(context, value1, value2, compenv, map)) return 0;
            }
            for (link2 = construction2->namedProperties; link2; link2 = link2->link)
            {
                const char *name = link2->name;
                if (! name) continue; // skip free vars
                Term value1 = NULL;
                for (link1 = construction1->namedProperties; link1; link1 = link1->link)
                {
                    if (! link1->name) continue; // skip free vars
                    if (!strcmp(name, link1->name))
                    {
                        value1 = link1->u.term;
                        break;
                    }
                }
                if (!value1) return 0; // just check that all keys are present
            }
        }
        {
            VariablePropertyLink link1, link2;
            for (link1 = construction1->variableProperties; link1; link1 = link1->link)
            {
                Variable variable = link1->variable; // variable to look for
                Term value1 = link1->u.term;
                Variable v = lookupVariable(map, variable);
                if (v) variable = v;
                Term value2 = NULL;
                for (link2 = construction2->variableProperties; link2; link2 = link2->link)
                {
                    if (variable == link2->variable)
                    {
                        value2 = link2->u.term;
                        break;
                    }
                }
                if (!value2) return 0;
                if (!deepEqual2(context, value1, value2, compenv, map)) return 0;
            }
            for (link2 = construction2->variableProperties; link2; link2 = link2->link)
            {
                Variable variable = link2->variable;
                Term value1 = NULL;
                for (link1 = construction1->variableProperties; link1; link1 = link1->link)
                {
                    Variable v1 = link1->variable;
                    Variable v = lookupVariable(map, v1);
                    if (variable == (v ? v : v1))
                    {
                        value1 = link1->u.term;
                        break;
                    }
                }
                if (!value1) return 0; // just check that all keys are present
            }
        }
    }
    if (IS_LITERAL(term1))
    {
        return IS_LITERAL(term2) && !strcmp(asLiteral(term1)->text, asLiteral(term2)->text);
    }
    if (IS_LITERAL(term2)) return 0;
    // Both are proper constructions.

    if (strcmp(SYMBOL(term1), SYMBOL(term2)))
        return 0;

    const int arity = ARITY(term1);
    if (arity != ARITY(term2)) return 0;
    int i;
    for (i = 0; i < arity; ++i)
    {
        const int rank = RANK(term1,i);
        if (rank != RANK(term2,i)) return 0;
        int j;
        for (j = 0; j < rank; ++j)
            addVariableMap(map, BINDER(term1, i, j), BINDER(term2, i, j));
        if (!deepEqual2(context, SUB(term1, i), SUB(term2, i), compenv, map)) return 0;
        popVariableMap(map, rank);
    }
    return 1;
}

/////////////////////////////////////////////////////////////////////////////////
// Constructor search helpers.

// Helper to search the sorted table of symbol descriptors.
ConstructionDescriptor lookupSymbolTableDescriptor(Context context, SymbolDescriptor table, size_t size, const char *symbol)
{
    size_t lo = 0, hi = size-1, x;
    while (hi >= lo)
    {
        x = (lo+hi)/2;
	if (! (lo <= x && x <= hi && strcmp(table[lo].symbol, symbol) <= 0 && strcmp(symbol, table[hi].symbol) <= 0) )
	{
	    ERRORF(context, Crsx, "Unrecognized symbol: %s\n", symbol);
	    break;
	}
	SymbolDescriptor candidate = &table[x];
	int compare = strcmp(symbol, candidate->symbol);
	if (compare == 0)
	    return candidate->descriptor;
	if (compare < 0) // what we are searching for is in lower half
	    hi = x-1;
	else //if (compare > 0) // what we are searching for is in upper half
	    lo = x+1;
    }
    return NULL;
}

/////////////////////////////////////////////////////////////////////////////////
// I/O of terms.  (Loading is defined in crsx_scan.l)

FILE* fopen_in(Context context, char *name)
{
    int l = strlen(name);
    char *mangled = ALLOCATE(context, l+1);
    mangle(l, name, mangled);
    return fopen(mangled, "r");
}

FILE* fopen_out(Context context, char *name)
{
    int l = strlen(name);
    char *mangled = ALLOCATE(context, l+1);
    mangle(l, name, mangled);
    return fopen(mangled, "w");
}

int saveTerm(Context context, char *name, Term term)
{
    FILE *fp = FOPEN_OUT(context, name);
    if (!fp)
    {
        ERRORF(context, Crsx, "Cannot write file %s (%s)\n", name, strerror(errno));
        return 0;
    }
    fprintTerm(context, fp, term);
    fclose(fp);
    return 1;
}

// Printing.
NamedPropertyLink printCookieNameList = NULL;

static void fprintCookies(Context context)
{
    if (printCookieNameList)
    {
        PRINTF(context, "//Cookies found:\n");
        NamedPropertyLink cookie = printCookieNameList;
        for (; cookie; cookie = cookie->link)
        {
            PRINTF(context, "//   %s\n", cookie->name);
        }
    }
}

static void fprintCookies_new (Context context, FILE* out)
{
    if (printCookieNameList)
    {
        FPRINTF(context, out, "//Cookies found:\n");
        NamedPropertyLink cookie = printCookieNameList;
        for (; cookie; cookie = cookie->link)
        {
            FPRINTF(context, out, "//   %s\n", cookie->name);
        }
    }
}


void fprintTerm(Context context, FILE* out, Term term)
{
    Hashset2 used = NULL;
    if (getenv("CANONICAL_VARIABLES"))
        used = makeHS2(context, 10, NULL, equalsPtr, hashPtr);

    VariableSet set = makeVariableSet(context);
    int pos = 0;
    fprintTermTop(context, out, term, -1, set, used, 1, &pos, getenv("omit-properties") ? 0 : 10, 0);
    FPRINTF(context, out, "\n");
    freeVariableSet(set);

    if (getenv("CANONICAL_VARIABLES"))
        unlinkHS2(context, used);
}

void printTerm(Context context, Term term)
{
    printCookieNameList = NULL;
    fprintTerm(context, STDOUT, term);
    fprintCookies(context);
}

void ppt(Context context, int nesting, Term term)
{
    printCookieNameList = NULL;
    VariableSet set = makeVariableSet(context);
    char *depthString = getenv("depth");
    int depth = depthString ? atoi(depthString) : 10;
    int pos = 0;
    fprintTermTop(context, STDOUT, term, depth, set, NULL, nesting, &pos, getenv("omit-properties") ? 0 : 10, getenv("include-annotations") ? 1 : 0);
    PRINTF(context, "\n");
    freeVariableSet(set);
    fprintCookies(context);
}

void pt(Context context, Term term)
{
    ppt(context, 2, term);
}

void pwt(Context context, Term term)
{
    printCookieNameList = NULL;
    VariableSet set = makeVariableSet(context);
    char *depthString = getenv("depth");
    int depth = depthString ? atoi(depthString) : 10;
    int pos = 0;
    fprintTermTop(context, STDOUT, term, depth, set, NULL, 0, &pos, getenv("omit-properties") ? 0 : 10, 1);
    PRINTF(context, "\n");
    freeVariableSet(set);
    fprintCookies(context);
}

char *SPACES = "                                                                                                                                                                                                                                                                                                                                                                                                                                                                                                                    ";

void fprintTermWithIndent(Context context, FILE* out, Term term)
{
    printCookieNameList = NULL;

    Hashset2 used = NULL;
    if (getenv("CANONICAL_VARIABLES"))
        used = makeHS2(context, 10, NULL, equalsPtr, hashPtr);

    VariableSet set = makeVariableSet(context);
    int pos = 0;
    fprintTermTop(context, out, term, INT16_MAX, set, used, 1, &pos, getenv("omit-properties") ? 0 : 10, 0);
    FPRINTF(context, out, "\n");
    freeVariableSet(set);
    fprintCookies(context);

    if (getenv("CANONICAL_VARIABLES"))
        unlinkHS2(context, used);
}

void printTermWithIndent(Context context, Term term)
{
    fprintTermWithIndent(context,STDOUT,term);
}

void printTermFullWithIndent(Context context,  Term term)
{
    printCookieNameList = NULL;

    Hashset2 used = NULL;
    if (getenv("CANONICAL_VARIABLES"))
        used = makeHS2(context, 10, NULL, equalsPtr, hashPtr);

    VariableSet set = makeVariableSet(context);
    int pos = 0;
    fprintTermTop(context, STDOUT, term, INT32_MAX, set, used, 1, &pos, INT32_MAX, 0);
    FPRINTF(context, STDOUT, "\n");
    freeVariableSet(set);
    fprintCookies(context);

    if (getenv("CANONICAL_VARIABLES"))
        unlinkHS2(context, used);
}

void fprintTermFullWithIndent (Context context, FILE* out, Term term)
{
    printCookieNameList = NULL;

    Hashset2 used = NULL;
    if (getenv("CANONICAL_VARIABLES"))
        used = makeHS2(context, 10, NULL, equalsPtr, hashPtr);

    VariableSet set = makeVariableSet(context);
    int pos = 0;
    fprintTermTop(context, out, term, INT32_MAX, set, used, 1, &pos, INT32_MAX, 0);
    FPRINTF(context, out, "\n");
    freeVariableSet(set);
    fprintCookies_new (context, out);

    if (getenv("CANONICAL_VARIABLES"))
        unlinkHS2(context, used);
}

// Determines if the specified 8-bit character is an ISO control character. A character is considered to be an ISO
// control character if its code is in the range '\u0000' through '\u001F' or in the range '\u007F' through '\u009F'.
//
// Parameters:
//     ch - the character to be tested.
// Returns:
//     true if the character is an ISO control character; false otherwise.
int isISOControl(unsigned char c)
{
    return (c > 0x00 && c <= 0x1F) || (c >= 0x7F && c <= 0x9F);
}

// Print literal so it is reparseable.
// Literals are in double quotes.
int fprintLiteral(Context context, FILE* out, const char* literal)
{
    size_t literal_length = strlen(literal);
    size_t tmp_length = literal_length*10+3; // enough space even if all are quotes!
    char *tmp = ALLOCA(context, tmp_length+1);
    char *s = (char*)literal;
    char *t = tmp;
    *(t++) = '"';
    escape(&s, &t, ((char*)literal)+literal_length, tmp+tmp_length-2);
    *(t++) = '"';
    *(t++) = '\0';
    return FPRINTF(context, out, "%s", tmp);
}

// Print variable in form that can be safely reparsed.
int fprintVariable(Context context, FILE* out, Variable x)
{
    if (!x || !x->name || !x->name[0])
    {
        FPRINTF(context, out, "_");
        return 1;
    }
    char* name = x->name;
    int rawsafe = 1;
    unsigned char c = name[0];
    if (islower(c))
    {
        int i;
        for (i = 1; (c = name[i]); ++i)
        {
            switch (c)
            {
            case '_': case '-': case '$':
                break;
            default:
                if (!isalnum(c))
                    rawsafe = 0;
            }
        }
    }
    else
    {
        rawsafe = 0;
    }
    //
    int z = 0;
    if (rawsafe)
        z += FPRINTF(context, out, "%s", name);
        //z += FPRINTF(context, out, "%s%s", name, (IS_LINEAR(x) ? "\302\271" : ""));
    else
    {
        z += FPRINTF(context, out, "v'");
        int i;
        for (i = 0; (c = name[i]); ++i)
        {
            if ((isgraph(c) || c == ' ') && c != '\'')
                z += FPRINTF(context, out, "%c", c);
            else
                z += FPRINTF(context, out, "\\%03o", (int)c);
        }
        //z += FPRINTF(context, out, "%s'", (IS_LINEAR(x) ? "\302\271" : ""));
        z += FPRINTF(context, out, "'");
    }
#ifdef DEBUG
    if (getenv("include-annotations"))
    {
        if (x->linear)  z+=FPRINTF(context, out, "¹");
<<<<<<< HEAD
=======
        if (x->block)   z+=FPRINTF(context, out, "ᵇ");
        if (x->shallow) z+=FPRINTF(context, out, "ˢ");
>>>>>>> f4f5fd4f
    }
#endif

    return z;
}


// Print canonical variable name
static
int fprintSafeVariableName(Context context, FILE* out, Variable v, Hashset2 used)
{
    if (!used)
        return fprintVariable(context, out, v);

    char* n = (char*) getValueHS2(used, (const void*) v);
    if (n == NULL)
    {
        // Search for [-_0-9] and retain prefix.
        n  = strdup(v->name);
        char* p = n;
        while ((*p) != '\0' && (*p) != '-' && (*p) != '_' && ((*p) < '0' || (*p) > '9'))
            p++;
        (*p) = '\0';

        // Generate char* for used size
        char* index = (char*) malloc(21); // size_t max digits = 20.
        snprintf(index, 21, "%zu", used->size + 1);
        size_t indexlen = strlen(index);

        // Replace all __V[0-9]+ by ""
        size_t len = strlen(n);
        char* replaced = (char*) malloc(len + indexlen + 3 + 1); // allocate enough for __Vindex

        char* pr = replaced;
        p = n;
        while ((*p) != '\0')
        {
            // Matches __V[0-9]?
            if ((*p) == '_' && (*(p + 1)) == '_' && (*(p + 2)) == 'V' && (*(p + 3)) >= '0' && (*(p + 3)) <= '9')
            {
                p += 4;
                // Skip trailing digits
                while ((*p) >= '0' && (*p) <= '9')
                  p ++;

                // (*p) is not a digit.
            }
            else
            {
                (*pr) = (*p);
                p ++;
                pr ++;
            }
        }
        (*pr) = '\0';

        // We don't need n anymore
        free(n);
        n = replaced;

        // Check the variable matches [a-z][A-Za-z0-9]*.
        int match = 1;
        if (n[0] == '\0'|| n[0] < 'a' || n[0] > 'z')
            match = 0;
        else
        {
            p = n + 1;
            while ((*p) != '\0' && (((*p) >= 'A' && (*p) <= 'Z') || ((*p) >= 'a' && (*p) <= 'z') || ((*p) >= '0' && (*p) <= '9')))
                p ++;

            match = (*p) == '\0';
        }
        if (!match)
            strcpy(n, "v");

        // Concat __V[index]
        strcat(n, "__V");
        strcat(n, index);
        free(index);

        addValueHS2(context, used, (const void*) v, (void*) n);
    }
    FPRINTF(context, out, "%s", n);
#ifdef DEBUG
    if (getenv("include-annotations"))
    {
        if (v->linear)  FPRINTF(context, out, "¹");
<<<<<<< HEAD
=======
        if (v->block)   FPRINTF(context, out, "ᵇ");
        if (v->shallow) FPRINTF(context, out, "ˢ");
>>>>>>> f4f5fd4f
    }
#endif
    return 1;
}


// Print constructor in form that can be safely reparsed.
// Constructors use single quotes unless safe to dump directly.
int fprintConstructor(Context context, FILE* out, char* name)
{
    if (!name || !name[0])
    {
        FPRINTF(context, out, "''");
        return 2;
    }
    int rawsafe = 1;
    unsigned char c = name[0];
    if (isupper(c))
    {
        int i;
        for (i = 1; (c = name[i]); ++i)
        {
            switch (c)
            {
            case '_': case '-': case '$':
                break;
            default:
                if (!isalnum(c))
                    rawsafe = 0;
            }
        }
    }
    else if (isdigit(c))
    {
        int i;
        for (i = 1; (c = name[i]); ++i)
        {
            switch (c)
            {
            case '0': case '1': case '2': case '3': case '4':
            case '5': case '6': case '7': case '8': case '9':
            case '.': case 'E': case 'e':
                break;
            default:
                rawsafe = 0;
            }
        }
    }
    else
    {
        rawsafe = 0;
    }
    //
    int z = 0;
    if (rawsafe)
        z += FPRINTF(context, out, "%s", name);
    else
    {
        z += FPRINTF(context, out, "'");
        int i;
        for (i = 0; (c = name[i]); ++i)
        {
            if ((isgraph(c) || c == ' ') && c != '\'')
                z += FPRINTF(context, out, "%c", c);
            else
                z += FPRINTF(context, out, "\\%03o", (int)c);
        }
        z += FPRINTF(context, out, "'");
    }
    return z;
}

void fprintTermTop(Context context, FILE* out, Term term, int depth, VariableSet encountered, Hashset2 used, int indent, int *posp, int includeprops, int debug)
{
    if (*posp < indent && depth > 1)
        *posp += FPRINTF(context, out, "%.*s", indent - *posp, SPACES);

    if(term != 0 && term->descriptor != 0){
        char* nm = term->descriptor->name(term);
        if(nm != 0){
            if(strcmp(nm, "GlobalConstant") == 0){
                depth = -1;
            }
        }
    }

    if (term == NULL)
    {
        *posp += FPRINTF(context, out, "_");
    }
    else if (depth == 0)
    {
        *posp += FPRINTF(context, out, "...");
    }
    else if (IS_VARIABLE_USE(term))
    {
        Variable x = VARIABLE(term);
        *posp += fprintSafeVariableName(context, out, x, used);
    }
    else
    {
        char* nm = term->descriptor->name(term);
        if (!strncmp("$Text", nm, 5))
        {
            // We have a text node!
            char *kind = nm+5;
            if (!strcmp(kind, "Cons"))
            {
                fprintTermTop(context, out, SUB(term, 0), depth, encountered, used, indent, posp, includeprops, debug);
                fprintTermTop(context, out, SUB(term, 1), depth, encountered, used, indent, posp, includeprops, debug);
                return;
            }
            else if (!strcmp(kind, "Nil"))
            {
                return;
            }
            else if (!strcmp(kind, "Chars"))
            {
                Term chars = SUB(term, 0);
                if (IS_LITERAL(chars))
                    *posp += FPRINTF(context, out, "%s", asLiteral(chars)->text);
                else
                {
                    fprintTermTop(context, out, chars, depth, encountered, used, indent, posp, includeprops, debug);
                }
                return;
            }
            else if (!strcmp(kind, "Break"))
            {
                Term chars = SUB(term, 0);
                if (IS_LITERAL(chars))
                {
                    const char *text = asLiteral(chars)->text;
                    if (*text)
                    {
                        *posp += FPRINTF(context, out, "%s", text);
                        char *nl = strrchr(text, '\n');
                        if (nl)
                            *posp = (int) ((text + strlen(text)) - nl);
                    }
                    else
                    {
                        FPRINTF(context, out, "\n");
                        *posp = 0;
                    }
                }
                else
                {
                    fprintTermTop(context, out, chars, depth, encountered, used, indent, posp, includeprops, debug);
                }
                return;
            }
            else if (!strcmp(kind, "String"))
            {
                Term chars = SUB(term, 0);
                if (IS_LITERAL(chars))
                {
                    *posp += FPRINTF(context, out, "\"%s\"", asLiteral(chars)->text);
                    // TODO: reset absolute position
                }
                else
                {
                    fprintTermTop(context, out, chars, depth, encountered, used, indent, posp, includeprops, debug);
                }
                return;
            }
            else if (!strcmp(kind, "Separator"))
            {
                return;
            }
            else if (!strcmp(kind, "Group"))
            {
                fprintTermTop(context, out, SUB(term, 0), depth, encountered, used, indent, posp, includeprops, debug);
                return;
            }
            else if (!strcmp(kind, "Indent"))
            {
                fprintTermTop(context, out, SUB(term, 0), depth, encountered, used, indent+2, posp, includeprops, debug);
                return;
            }
            else if (!strcmp(kind, "Embed"))
            {
                fprintTermTop(context, out, SUB(term, 0), depth, encountered, used, indent, posp, includeprops, debug);
                return;
            }
        }

        // Properties, if any.
        if (includeprops)
        {
            Construction construction = asConstruction(term);
            if (debug)
            {
                fprintFreeVars(context, out, construction->fvs);
                fprintFreeVars(context, out, construction->nfvs);
                fprintFreeVars(context, out, construction->vfvs);
            }
            if (construction->namedProperties || construction->variableProperties)
            {
                *posp += FPRINTF(context, out, "{");
                char *sep = "";
                sep = fprintNamedProperties(context, out, construction->namedProperties, sep, depth==INT32_MAX?depth:depth-10, encountered, used, indent, posp, debug, includeprops);
                sep = fprintVariableProperties(context, out, construction->variableProperties, sep, depth==INT32_MAX?depth:depth-10, encountered, used, indent, posp, debug, includeprops);
                if (indent && depth > 1) { FPRINTF(context, out, "\n%.*s", indent, SPACES); *posp = indent; }
                *posp += FPRINTF(context, out, "}");
            }
        }

        if (IS_LITERAL(term))
        {
            *posp += fprintLiteral(context, out, term->descriptor->name(term));
        }
        else
        {
            char* nm = term->descriptor->name(term);
            const int arity = ARITY(term);
            int isFunction = IS_FUNCTION(term);
            if (isFunction)
            {
                // Probably a cookie
                char *name;
                if (arity == 0)
                    name = nm;
                else
                {
                   char* cons = ALLOCATE(context, 500);
                   name = cons;

                   int sz = strlen(nm);
                   memcpy(cons, nm, sz);
                   cons += sz;
                   (*cons) = '[';
                   cons ++;
                   char* sub = SYMBOL(SUB(term, 0));
                   sz = strlen(sub);
                   memcpy(cons, sub, sz);
                   cons += sz;
                   (*cons) = '\0';
                }
                // This really should never have been using NamedPropertyLink
                // as a generic string list.  We should fix that, but given
                // that it is like this, link it after the allocate to
                // prevent the allocate from turning our string list into
                // a hashtable in the future.  (NamedPropertyLink stores
                // a set, not a list (ie. unordered), whereas cookie lists
                // are an ordered list of strings).
                NamedPropertyLink newCookie = ALLOCATE_NamedPropertyLink(context, name, NULL, NULL, NULL, 0);
                newCookie->link = printCookieNameList;

                printCookieNameList = newCookie;
            }

            if(arity == 0 && strlen(nm) == 0)
            {
                return;
            }
            *posp += fprintConstructor(context, out, nm);
#ifdef DEBUG
         //   DEBUGENV("crsx-debug-addresses", FPRINTF(context, out, "{%p}", (void*)term));
///            if (asConstruction(term)->constant)
///                FPRINTF(context, out, "{C}");
///            if (asConstruction(term)->ground)
///                FPRINTF(context, out, "{G}");
            if (debug)
            {
                if (asConstruction(term)->nf)
                    FPRINTF(context, out, "{NF}");
                if (asConstruction(term)->nostep)
                    FPRINTF(context, out, "{NS}");

                FPRINTF(context, out, "{%ld}", term->nr);
            }
#endif
            if (arity > 0)
            {
                int deep = 0;
                int i;
                for (i = 0; i < arity; ++i)
                    deep = deep || ARITY(SUB(term, i)) > 0;
                FPRINTF(context, out, (deep && indent && depth>1 ? "[\n" : "["));
                *posp = (deep && indent && depth>1 ? 0 : *posp+1);
                for (i = 0; i < arity; ++i)
                {
                    if (i > 0) { FPRINTF(context, out, (deep && indent && depth>1 ? ",\n" : ", ")); *posp = (deep && indent && depth>1 ? 0 : *posp+2); }
                    // Binders.
                    int rank = RANK(term,i);
                    if (rank > 0)
                    {
                        if (*posp < indent && depth > 1) *posp += FPRINTF(context, out, "%.*s ", indent-*posp, SPACES);
                        int j;
                        for (j = 0; j < rank; ++j)
                        {
                            // Bound variable that should be unique...
                            Variable binder = BINDER(term, i, j);
                            if (binder)
                            {
                                //ASSERT(context, !containsVariable(encountered, used, binder));
                                addVariable(encountered, linkVariable(context, binder));
                                *posp += fprintSafeVariableName(context, out, binder, used);
                                *posp += FPRINTF(context, out, " ");
                            }
                            else
                                *posp += FPRINTF(context, out, "vNULL ");
                        }
                        FPRINTF(context, out, (deep && indent && depth>1 ? ".\n" : ". "));
                        *posp = (deep && indent && depth>1 ? 0 : *posp+1);
                    }
                    // Subterm.
                    fprintTermTop(context, out, SUB(term, i), depth==INT32_MAX?depth:depth-1, encountered, used, (indent ? indent+(rank>0 ? 2 : 1) : 0), posp, includeprops, debug);
                }
                *posp += FPRINTF(context, out, "]");
            }
        }
    }
}

/** Print a single named or variable property (and return sep on empty, "; " otherwise).
 * Use isNamed=true for named properties, isNamed=false for variable properties. */
static char* fprintProperty(Context context, FILE* out, int isNamed, size_t nr, const void *key, Term term, char* sep, int depth, VariableSet encountered, Hashset2 used, int indent, int *posp, int debug, int max)
{
    *posp += FPRINTF(context, out, "%s", sep);
    char *nl = strrchr(sep, '\n');
    if (nl) *posp = ((sep + strlen(sep) - 1) - nl);
    if (indent && *posp < indent+2 && depth > 1)
      *posp += FPRINTF(context, out, "%.*s", indent + 2 - *posp, SPACES);
    if (debug)
      FPRINTF(context, out, "{%zd}", nr);
    if (isNamed)
    {
        *posp += fprintLiteral(context, out, (char *) key);
    }
    else
    {
        *posp += fprintSafeVariableName(context, out, (Variable) key, used);
    }
    *posp += FPRINTF(context, out, " : ");
    fprintTermTop(context, out, term, depth==INT32_MAX?depth:depth-2, encountered, used, (indent ? indent+4 : 0), posp, depth==INT32_MAX?depth:1, debug);
    sep = ";\n";
    return sep;
}

static char *fprintPropsHS2(Context context, FILE* out, int isNamed, Hashset2 set, char* sep, int depth, VariableSet encountered, Hashset2 used, int indent, int *posp, int debug, int max)
{
    int i;
    for (i = 0 ; i < set->nslots ; i++)
    {
        LinkedList2 slot = set->entries[i];
        while (slot)
        {
            Term term = (Term) slot->value;
            sep = fprintProperty(context, out, isNamed, set->nr, slot->key, term, sep, depth, encountered, used, indent, posp, debug, max);
            slot = slot->next;
        }
    }
    return sep;
}

void printPropsHS2(Context context, Hashset2 set)
{
    VariableSet encountered = makeVariableSet(context);
    Hashset2 used = makeHS2(context, 10, NULL, equalsChars, hashChars);
    int pos = 0;

    fprintPropsHS2(context, STDOUT, 1 /* names, not variables */,
                   set, ";\n", -1, encountered, used, 1, &pos, 0, 0);
}


/** Print named properties (and return sep on empty, "; " otherwise). */
char* fprintNamedProperties(Context context, FILE* out, NamedPropertyLink namedProperties, char* sep, int depth, VariableSet encountered, Hashset2 used, int indent, int *posp, int debug, int max /*includeprops*/)
{
    NamedPropertyLink link;
    for (link = namedProperties; link; link = link->link)
    {
        if (link->name)
        {
            sep = fprintProperty(context, out, 1, link->nr, link->name, link->u.term, sep, depth, encountered, used, indent, posp, debug, max);
        }
        else
        {
            sep = fprintPropsHS2(context, out, 1, link->u.propset, sep, depth, encountered, used, indent, posp, debug, max);
        }
        if ((max==INT32_MAX?max:max--) <=0)
            break;
    }
    return sep;
}

/** Print variable properties (and return sep on empty, "; " otherwise). */
char* fprintVariableProperties(Context context, FILE* out, VariablePropertyLink variableProperties, char* sep, int depth, VariableSet encountered, Hashset2 used, int indent, int *posp, int debug, int max /*includeprops*/)
{
    VariablePropertyLink link;
    for (link = variableProperties; link; link = link->link)
    {
        if (link->variable)
        {
            sep = fprintProperty(context, out, 0, link->nr, link->variable, link->u.term, sep, depth, encountered, used, indent, posp, debug, max);
        }
        else
        {
            sep = fprintPropsHS2(context, out, 0, link->u.propset, sep, depth, encountered, used, indent, posp, debug, max);
        }
        if ((max==INT32_MAX?max:max--) <=0)
            break;
    }
    return sep;
}

void pfv(Context context, VARIABLESET freeVars)
{
    fprintFreeVars(context, STDOUT, freeVars);
    FPRINTF(context, STDOUT, "\n");
}

/** Print free variable */
void fprintFreeVars(Context context, FILE* out, VARIABLESET freeVars)
{
    if (getenv("free-var-annotation"))
    {
        if (!VARIABLESET_ISEMPTY(freeVars))
        {
            FPRINTF(context, out, "<");
            VARIABLESET_PRINTF(context, out, freeVars);
            FPRINTF(context, out, ">");
        }
    }
}

// Experimental term regeneration code...

void printCTerm2(Context context, Term term, VariableSet allocated, char *sink, int indent);
void printCTerm(Context context, Term term)
{
    VariableSet set = makeVariableSet(context);
    PRINTF(context, "void sendCTerm(Sink sink)\n");
    PRINTF(context, "{\n");
    printCTerm2(context, term, set, "sink", 1);
    PRINTF(context, "}\n");
    freeVariableSet(set);
}
void printCTerm2(Context context, Term term, VariableSet allocated, char *sink, int indent)
{
    if (IS_VARIABLE_USE(term))
    {
        Variable x = VARIABLE(term);
        ASSERT(context, x);
        char* name = x->name;
        ASSERT(context, name);
        if (!containsVariable(allocated, x))
        {
            PRINTF(context, "%.*sVariable %s = MAKE_%s%sVARIABLE(%s->context, \"%s\");\n", indent, SPACES, name, (IS_BOUND(x) ? "BOUND_" : "FRESH_"), (IS_LINEAR(x) ? "LINEAR_" : "PROMISCUOUS_"), sink, name);
            addVariable(allocated, linkVariable(context, x));
        }
        PRINTF(context, "%.*sUSE(%s, %s);\n", indent, SPACES, sink, name);
    }
    else // Construction.
    {
        // Properties, if any.
        {
            Construction construction = asConstruction(term);
            if (construction->namedProperties || construction->variableProperties)
            {
                {
                    NamedPropertyLink link;
                    for (link = construction->namedProperties; link; link = link->link)
                        if (link->name)
                        {
                            PRINTF(context, "%.*s{\n", indent, SPACES);
                            char *bufferSink = ALLOCATENF(context, 100, "buf_%d", indent+1);
                            PRINTF(context, "%.*sSink %s = MAKE_BUFFER(%s->context);\n", indent+1, SPACES, bufferSink, sink);
                            printCTerm2(context, link->u.term, allocated, bufferSink, indent+1);
                            PRINTF(context, "%.*sADD_PROPERTY_NAMED(%s, \"%s\", BUFFER_TERM(%s));\n", indent+1, SPACES, sink, link->name, bufferSink);
                            PRINTF(context, "%.*sFREE_BUFFER(%s));\n", indent+1, SPACES, bufferSink);
                            FREE(context, bufferSink);
                            PRINTF(context, "%.*s}\n", indent, SPACES);
                        }
                }
                {
                    VariablePropertyLink link;
                    for (link = construction->variableProperties; link; link = link->link)
                        if (link->variable)
                        {
                            PRINTF(context, "%.*s{\n", indent, SPACES);
                            char *bufferSink = ALLOCATENF(context, 100, "buf_%d", indent+1);
                            PRINTF(context, "%.*sSink %s = MAKE_BUFFER(%s->context);\n", indent+1, SPACES, bufferSink, sink);
                            printCTerm2(context, link->u.term, allocated, bufferSink, indent+1);
                            PRINTF(context, "%.*sADD_PROPERTY_VARIABLE(%s, %s, BUFFER_TERM(%s));\n", indent+1, SPACES, sink, link->variable->name, bufferSink);
                            PRINTF(context, "%.*sFREE_BUFFER(%s));\n", indent+1, SPACES, bufferSink);
                            FREE(context, bufferSink);
                            PRINTF(context, "%.*s}\n", indent, SPACES);
                        }
                }
            }
        }

        if (IS_LITERAL(term))
        {
            char* literal = term->descriptor->name(term);
            PRINTF(context, "%.*sLITERAL(%s, \"%s\");\n", indent, SPACES, sink, literal);
        }
        else
        {
            ASSERT(context, IS_DATA(term));
            int arity = ARITY(term);
            SortDescriptor sort = term->descriptor->sort;
            char *internalName = sort->constructorInternalNames[TAG(term)];
            PRINTF(context, "%.*sSTART(%s, %s);\n", indent, SPACES, sink, internalName);
            int i;
            for (i = 0; i < arity; ++i)
            {
                // Binders.
                int rank = RANK(term,i);
                if (rank > 0)
                {
                    int j;
                    for (j = 0; j < rank; ++j)
                    {
                        Variable binder = BINDER(term, i, j);
                        PRINTF(context, "%.*s%s = MAKE_%sVARIABLE(%s->context, \"%s\");\n", indent+1, SPACES, binder->name, (IS_LINEAR(binder) ? "LINEAR_" : ""), sink, binder->name);
                        addVariable(allocated, linkVariable(context, binder));
                    }
                    PRINTF(context, "%.*s{\n", indent+1, SPACES);
                    PRINTF(context, "%.*sVariable bind_%d[%d] = ALLOCATE(%s->context, %d*sizeof(Variable));\n", indent+2, SPACES, indent+2, rank, sink, rank);
                    for (j = 0; j < rank; ++j)
                    {
                        Variable binder = BINDER(term, i, j);
                        PRINTF(context, "%.*sbind_%d[%d] = %s;\n", indent+2, SPACES, indent+2, j, binder->name);
                        addVariable(allocated, linkVariable(context, binder));
                    }
                    PRINTF(context, "%.*sBINDS(%s, %d, bind_%d);\n", indent+2, SPACES, sink, rank, indent+2);
                    PRINTF(context, "%.*s}\n", indent+1, SPACES);
                }
                // Subterm.
                printCTerm2(context, SUB(term, i), allocated, sink, indent+1);
            }
            PRINTF(context, "%.*sEND(%s, %s);\n", indent, SPACES, sink, internalName);
        }
    }
}

void printTraceForCps(Context context, Term term)
{
	PRINTF(context, "==>\n");
	while (1) {
		if (IS_LITERAL(term))
    	{
        	PRINTF(context, "   %s\n", term->descriptor->name(term));
        	break;
    	}
    	else if (IS_CONSTRUCTION(term))
    	{
    		char* nm=term->descriptor->name(term);
        	PRINTF(context, "   %s\n", nm);
        	int arity=ARITY(term);
        	if (arity==0) break;
        	
        	int k;
        	for (k=0; k<arity; k++) {
        		Term sub = SUB(term, k);
        		if (sub && IS_CONSTRUCTION(sub) && !strncmp(sub->descriptor->name(sub), "CONT", 4)) {
        			term = SUB(sub, 0);
        			goto cont;
        		}
        	}
        	
        	if (RANK(term, arity-1)>0)
        	{
				term= SUB(term,arity-1);	
        	}
        	else break;
        }
        else break;
    cont:
    	continue;
    }
}


///static void ptSubstitution(Context context, SubstitutionFrame substitution)
///{
///    for (; substitution; substitution = substitution->parent)
///    {
///        int i;
///        for (i = 0; i < substitution->count; ++i)
///        {
///            PRINTF(context, "  %s => ", substitution->variables[i]->name);
///            pt(context, substitution->substitutes[i]);
///        }
///    }
///}


/////////////////////////////////////////////////////////////////////////////////<|MERGE_RESOLUTION|>--- conflicted
+++ resolved
@@ -66,12 +66,6 @@
 
     v->bound = bound;
     v->linear = linear;
-<<<<<<< HEAD
-=======
-    v->block = block;
-    v->shallow = shallow;
-    v->track = 1; // Only relevant if fv_enabled is true
->>>>>>> f4f5fd4f
 
     crsxpMakeVariable(context);
 
@@ -553,16 +547,6 @@
     {
         Variable b = binds[i];
         BINDER(term, index, i) = b; // No need to link variables. Also binders are not considered used.
-<<<<<<< HEAD
-=======
-
-        // Block normalization when there is at least one blocking binder.
-        buffer->blocking |= b->block;
-
-        // Also if this binder is blocking and shallow, then don't track it as it will stay shallow.
-        //if (context->fv_enabled && b->block && b->shallow)
-        //    b->track = 0;
->>>>>>> f4f5fd4f
     }
 
     return sink;
@@ -571,56 +555,6 @@
 static
 void bufferMergeProperties(Context context, Buffer buffer, Construction c);
 
-<<<<<<< HEAD
-=======
-// Send a copy of the ith sub to sink. Rename binders.
-static void copySub(Sink sink, Term term, int i)
-{
-    const int rank = RANK(term, i);
-    const Context context = sink->context;
-
-    if (rank == 0)
-    {
-        // --  i'th subterm with no binders: just copy
-        COPY(sink, LINK(context, SUB(term, i)));
-    }
-    else
-    {
-        // Rename binders and substitute..
-        Variable *oldBinders = BINDERS(term, i);
-        Variable *subBinders = ALLOCA(context, rank*sizeof(Variable)); // does not escapes
-        VariableUse subUses[rank]; // does not escape
-        struct _SubstitutionFrame _subSubstitution = {NULL, 0, rank, oldBinders, (Term *) subUses, 0}; // does not escape
-        SubstitutionFrame subSubstitution = &_subSubstitution;
-
-        // --- populate per binder
-        int j;
-        for (j = 0; j < rank; ++j)
-        {
-            char *oldname = oldBinders[j]->name;
-            char *baseendp = strrchr(oldname, '_');
-            char *basename = oldname;
-            if (baseendp)
-            {
-                const int z = baseendp - oldname;
-                basename = ALLOCA(context, z+1); // does not escape
-                memcpy(basename, oldname, z);
-                basename[z] = '\0';
-            }
-            int isLinear = IS_LINEAR(oldBinders[j]);
-            subBinders[j] = makeVariable(context, oldBinders[j]->name, 1, isLinear, oldBinders[j]->block, oldBinders[j]->shallow); // escapes
-            subUses[j] = makeVariableUse(context, linkVariable(context, subBinders[j])); // escapes
-        }
-
-        // --- send new binders
-        BINDS(sink, rank, subBinders); // escape of subBinders. Variable references are transfered.
-        //FREE(context, subBinders) (no need: allocated on the stack). Variable references have been transferred.
-        // --- now process subterm!
-        metaSubstitute(sink, LINK(context, SUB(term, i)), subSubstitution);
-    }
-}
-
->>>>>>> f4f5fd4f
 Sink bufferCopy(Sink sink, Term term) // Transfer ref
 {
     ASSERT(sink->context, sink->kind == SINK_IS_BUFFER);
@@ -713,11 +647,7 @@
                             basename[z] = '\0';
                         }
                         int isLinear = IS_LINEAR(oldBinders[j]);
-<<<<<<< HEAD
                         subBinders[j] = makeVariable(context, oldBinders[j]->name, 1, isLinear); // escapes
-=======
-                        subBinders[j] = makeVariable(context, oldBinders[j]->name, 1, isLinear, oldBinders[j]->block, oldBinders[j]->shallow); // escapes
->>>>>>> f4f5fd4f
                         subUses[j] = makeVariableUse(context, linkVariable(context, subBinders[j])); // escapes
                     }
 
@@ -3400,11 +3330,7 @@
                 }
             }
         }
-<<<<<<< HEAD
         else if (IS_FUNCTION(term) && ! IS_NOSTEP(term))
-=======
-        else if (IS_FUNCTION(term) && ! IS_NOSTEP(term)) // && !IS_BLOCKED(term))
->>>>>>> f4f5fd4f
         {
             Sink sink = ALLOCA_BUFFER(context);
             if (step(sink, term)) // Reference is transferred and consumed only when step succeeds
@@ -3699,12 +3625,8 @@
                 for (i = 0; i < s->count; ++i)
                 {
                     Variable v = s->variables[i];
-<<<<<<< HEAD
                     if (!containsFreeVariable(construction, v))
                     {
-=======
-                    if (!VARIABLESET_CONTAINS(construction->fvs, v) && !VARIABLESET_CONTAINS(construction->nfvs, v) && !VARIABLESET_CONTAINS(construction->vfvs, v)) {
->>>>>>> f4f5fd4f
                         // - Variable we are substituting is not in the free var set: remove from bitmap!
                         CLEAR_LBIT(&localUnweakened, offset+i);
                     }
@@ -3790,11 +3712,7 @@
                         basename[z] = '\0';
                     }
                     int isLinear = IS_LINEAR(oldBinders[j]);
-<<<<<<< HEAD
                     subBinders[j] = makeVariable(context, oldBinders[j]->name, 1, isLinear); // escapes
-=======
-                    subBinders[j] = makeVariable(context, oldBinders[j]->name, 1, isLinear, oldBinders[j]->block, oldBinders[j]->shallow); // escapes
->>>>>>> f4f5fd4f
 
                     subUses[j] = ALLOCATE(context, sizeof(struct _VariableUse)); // escapes
                     subUses[j]->term.descriptor = NULL;
@@ -4158,11 +4076,7 @@
                 for (i = 0; i < s->count; ++i)
                 {
                     Variable v = s->variables[i];
-<<<<<<< HEAD
                     if (!containsFreeVariable(construction, v))
-=======
-                    if (!VARIABLESET_CONTAINS(construction->fvs, v) && !VARIABLESET_CONTAINS(construction->nfvs, v) && !VARIABLESET_CONTAINS(construction->vfvs, v))
->>>>>>> f4f5fd4f
                     {
                         // - Variable we are substituting is not in the free var list: remove from bitmap!
                         // - Or variable is no tracked (shallow and blocking) and already doing deeper substitution
@@ -4287,14 +4201,7 @@
 Hashset freeVars(Context context, Term term, Hashset set)
 {
     if (IS_VARIABLE_USE(term))
-<<<<<<< HEAD
         return addVariableHS(context, set, linkVariable(context, VARIABLE(term)));
-=======
-    {
-        const Variable v = VARIABLE(term);
-        return addVariableHS(context, set, linkVariable(context, VARIABLE(term)));
-    }
->>>>>>> f4f5fd4f
 
     return mergeAllHS(context, set, LINK_Hashset(context, asConstruction(term)->fvs));
 }
@@ -5265,11 +5172,6 @@
     if (getenv("include-annotations"))
     {
         if (x->linear)  z+=FPRINTF(context, out, "¹");
-<<<<<<< HEAD
-=======
-        if (x->block)   z+=FPRINTF(context, out, "ᵇ");
-        if (x->shallow) z+=FPRINTF(context, out, "ˢ");
->>>>>>> f4f5fd4f
     }
 #endif
 
@@ -5357,11 +5259,6 @@
     if (getenv("include-annotations"))
     {
         if (v->linear)  FPRINTF(context, out, "¹");
-<<<<<<< HEAD
-=======
-        if (v->block)   FPRINTF(context, out, "ᵇ");
-        if (v->shallow) FPRINTF(context, out, "ˢ");
->>>>>>> f4f5fd4f
     }
 #endif
     return 1;
