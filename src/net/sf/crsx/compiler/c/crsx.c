// Copyright (c) 2010, 2014 IBM Corporation.
// $Id: crsx.c,v 3.123 2014/02/11 15:56:48 villardl Exp $

// Implementations of externals from the header file.

#include "crsx.h"
#include <stdint.h>
#include "prof.h"
#include "invariant.h"

#include <unicode/umachine.h>
#include <unicode/uregex.h>
#include <unicode/ustring.h>

/////////////////////////////////////////////////////////////////////////////////
// Debugging && profiling


// Debug printfs
#if 0
#  define crsx_debug fprintf
#else
#  define crsx_debug if (0) fprintf
#endif

// Print debugging information while normalizing.
#if defined(DEBUG)
long stepCount = 0L;
int stepNesting = 0;
#endif


void enableProfiling(Context context)
{
#ifdef CRSX_ENABLE_PROFILING
    context->profiling = 1;
    context->internal = 1;
    crsxpInit(context);
#endif
}

/////////////////////////////////////////////////////////////////////////////////
// Variable allocation and utilities

Variable makeVariableTrusty(Context context, char *name, unsigned int bound, unsigned int linear, unsigned int trustname)
{
    ASSERT(context, context && name);
    Variable v = (Variable) ALLOCATE(context, sizeof(struct _Variable));
    v->nr = 1;
    v->uses = 0;

    if (trustname)
    {
      	size_t z = strlen(name)+1;
	v->name = (char*) ALLOCATE(context, z);
	memcpy(v->name, name, z);
    }
    else
    {
    	// TODO: too expensive.
    	int len = strlen(name);
    	char *nameu = name;
    	while (nameu < name+len && (*nameu != '_' || *(nameu+1) < '0' ||  *(nameu+1) > '9')) ++nameu;
    	if (name[0] == 'v' && name[1] == '"' && name[len-1] == '"')
	{
	    if (nameu < name+len)
	      v->name = ALLOCATENF(context, 100, "%.*s_%u%s", (int)(nameu-name), name, ++context->stamp, "\"");
	    else
	      v->name = ALLOCATENF(context, 100, "%.*s_%u%s", (int)(strlen(name)-1), name, ++context->stamp, "\"");
	}
    	else
	{
	    v->name = ALLOCATENF(context, 100, "%.*s_%u", (int)(nameu < name+len ? nameu-name : len), name, ++context->stamp);
	}
    }

    v->bound = bound;
    v->linear = linear;

    crsxpMakeVariable(context);

    return v;
}

Variable makeVariable(Context context, char *name, unsigned int bound, unsigned int linear)
{
	return makeVariableTrusty(context, name, bound, linear, 0);
}

void freeVariable(Context context, Variable variable)
{
    ASSERT(context, variable->uses == 0);

    FREE(context, variable->name);
    FREE(context, variable);

    crsxpFreeVariable(context);
}

void setVariableBaseName(Context context, Variable variable, char *newbase)
{
    if (variable)
    {
        char *oldname = variable->name;
        char *oldext = strchr(oldname, '_');
        if (!oldext)
            variable->name = newbase;
        else
        {
            size_t basez = strlen(newbase);
            size_t extz = strlen(oldext);
            variable->name = (char *) ALLOCATE(context, basez + extz + 1);
            memcpy(variable->name, newbase, basez);
            memcpy(variable->name+basez, oldext, extz);
            variable->name[basez + extz] = '\0';
        }
    }
}

VariableUse makeVariableUse(Context context, Variable variable)
{
    ASSERT(context, variable->nr > 0);

    VariableUse use = (VariableUse) ALLOCATE(context, sizeof(struct _VariableUse));
    use->term.nr = 1;
#ifdef CRSX_ENABLE_PROFILING
    use->term.marker = 0;
#endif
    use->variable = useVariable(context, variable); // Transfer ref
    use->term.descriptor = NULL; // this ensures the term is understood as a VariableUse


    return use;
}

/////////////////////////////////////////////////////////////////////////////////
// Construction allocation.

static
Construction makeConstruction(Context context, ConstructionDescriptor descriptor)
{
    Construction construction;
    int poolIndex = (descriptor->size - sizeof(struct _Construction)) / sizeof(Construction);
    if (poolIndex < CONS_POOL_MAX_SIZE_SIZE && context->consPoolSize[poolIndex] > 0)
        construction = context->consPool[poolIndex][--context->consPoolSize[poolIndex]];
    else
        construction = (Construction) ALLOCATE(context, descriptor->size);

    construction->term.descriptor = descriptor;
    construction->term.nr = 1;

#ifdef CRSX_ENABLE_PROFILING
    construction->term.marker = 0;
#endif

    construction->namedProperties = NULL;
    construction->variableProperties = NULL;
    construction->fvs = NULL;
    construction->nfvs = NULL;
    construction->vfvs = NULL;

    crsxpMakeConstruction(context);

    return construction;
}

static
void freeConstruction(Context context, Construction construction)
{
    ASSERT(context, construction->term.nr == 0);

    // Free properties
    UNLINK_NamedPropertyLink(context, construction->namedProperties);
    construction->namedProperties = NULL;
    UNLINK_VariablePropertyLink(context, construction->variableProperties);
    construction->variableProperties = NULL;
    if (context->fv_enabled)
    {
        UNLINK_Hashset(context, construction->fvs);
        construction->fvs = NULL;
        UNLINK_Hashset(context, construction->nfvs);
        construction->nfvs = NULL;
        UNLINK_Hashset(context, construction->vfvs);
        construction->vfvs = NULL;
    }

    // Subterms and binders.
    Term term = &construction->term;

    const int arity = ARITY(term);
    int i;
    for (i = 0; i < arity; ++i)
    {
        UNLINK(context, SUB(term, i));
        const int rank = RANK(term,i);
        int j;
        for (j = 0; j < rank; ++j)
        {
            Variable b = BINDER(term,i,j);
            UNBIND(b);
            unlinkVariable(context, b);
        }
    }

    // Put back in the pool if enough room.
    int poolIndex = (term->descriptor->size - sizeof(struct _Construction)) / sizeof(Construction);
    if (poolIndex < CONS_POOL_MAX_SIZE_SIZE && context->consPoolSize[poolIndex] < CONS_POOL_MAX_SIZE)
        context->consPool[poolIndex][context->consPoolSize[poolIndex]++] = construction;
    else
        FREE(context, term);

    crsxpFreeConstruction(context);
}


/////////////////////////////////////////////////////////////////////////////////
// Predefined components for ConstructorDescriptors.

char *dataName(Term term)
{
    //ASSERT((Context)0, term);
    ConstructionDescriptor descriptor = term->descriptor;
    return descriptor->sort->constructorNames[descriptor->sortoffset];
}

int dataStep(Sink sink, Term term)
{
    return 0; // no computation possible
}

const char *literalName(Term term)
{
    return asLiteral(term)->text;
}

int noBinderOffsets[1] = {0};

struct _ConstructionDescriptor literalConstructionDescriptor =
{
    NULL,                                       //.sort
    1,                                          //.sortoffset
    0,                                          //.arity
    sizeof(struct _Literal),                    //.size
    noBinderOffsets,                            //.binderoffset
    (char *(*)(Term term))&literalName,         //.name
    &dataStep                                   //.step
};

/////////////////////////////////////////////////////////////////////////////////
// Literal allocation.

Term makeStringLiteral(Context context, const char *text)
{
    Literal literal = (Literal) ALLOCATE(context, sizeof(struct _Literal));
    literal->construction.term.descriptor = &literalConstructionDescriptor;
    literal->construction.term.nr = 1;
#ifdef CRSX_ENABLE_PROFILING
    literal->construction.term.marker = 0;
#endif
    literal->construction.nf = 1;
    literal->construction.nostep = 1;

    literal->construction.namedProperties = NULL;
    literal->construction.variableProperties = NULL;

    literal->construction.fvs = NULL;
    literal->construction.nfvs = NULL;
    literal->construction.vfvs = NULL;

    literal->text = text; // Note: NOT allocated...
    DEBUGCOND(context->debugliterals, DEBUGF(context, "//%*sMAKE_LITERAL: %s\n", stepNesting, "", literal->text));
    return (Term) literal;
}


/////////////////////////////////////////////////////////////////////////////////
// Buffer manipulation.

static Hashset freeVars(Context context, Term term, Hashset set);

static BufferSegment makeSegment(Context context)
{
    if (context->segmentPool)
    {
        BufferSegment segment = context->segmentPool;
        context->segmentPool = segment->next;
        context->segmentPoolSize --;
        return segment;
    }

    return (BufferSegment) ALLOCATE(context, sizeof(struct _BufferSegment));
}

static inline void freeSegment(Context context, BufferSegment segment)
{
    if (context->segmentPoolSize < MAX_SEGMENT_POOL_SIZE)
    {
        segment->next = context->segmentPool;
        context->segmentPool = segment;
        context->segmentPoolSize ++;
    }
    else
    {
        FREE(context, segment);
    }
}

static inline void freeSegments(Context context, BufferSegment head)
{
    while (head)
    {
       BufferSegment next = head->next;
       freeSegment(context, head);
       head = next;
    }
}

static inline void destroySegments(Context context, BufferSegment head)
{
    while (head)
    {
       BufferSegment next = head->next;
       FREE(context, head);
       head = next;
    }
}

/**
 * @Brief Push term on the stack
 */
static void bufferPush(Buffer buffer, Term term)
{
    ASSERT(buffer->sink.context, term);
    ++buffer->lastTop;
    if (!buffer->last || buffer->lastTop >= BUFFER_SEGMENT_SIZE)
    {
        if (buffer->last && buffer->last->next)
        {
            // Already got a segment ready
            ASSERT(buffer->sink.context, buffer->last->next->previous == buffer->last);
            buffer->last = buffer->last->next;
        }
        else if (!buffer->last && buffer->first)
        {
            // Reuse previous first segment.
            buffer->last = buffer->first;
        }
        else
        {
            // Insert an additional segment.
            BufferSegment segment = makeSegment(buffer->sink.context);
            if (!buffer->first)
            {
                ASSERT(buffer->sink.context, !buffer->last);
                buffer->first = segment;
            }
            else if (buffer->last)
            {
                ASSERT(buffer->sink.context, buffer->first);
                buffer->last->next = segment;
            }
            segment->previous = buffer->last;
            segment->next = NULL;
            buffer->last = segment;
        }
        buffer->lastTop = 0;
    }
    BufferEntry entry = &buffer->last->entry[buffer->lastTop];
    entry->term = term;
    entry->index = 0;
}

/**
 * @Brief Pop term stack
 */
static
void bufferPop(Buffer buffer)
{
    --buffer->lastTop;
    if (buffer->lastTop < 0 && buffer->last)
    {
        // Pop last segment.
        buffer->last = buffer->last->previous;

        // Reset top.
        if (buffer->last)
            buffer->lastTop = BUFFER_SEGMENT_SIZE-1;
    }
}

static
void bufferInsert(Buffer buffer, Term childTerm)
{
    ASSERT(buffer->sink.context, childTerm);
    if (buffer->lastTop < 0)
    {
        buffer->term = childTerm; // global result term
    }
    else //(buffer->lastTop >= 0)
    {
        BufferEntry entry = &buffer->last->entry[buffer->lastTop];
        SUB(entry->term, (entry->index)++) = childTerm;
    }
}

static inline BufferEntry bufferTop(Buffer buffer)
{
    ASSERT(buffer->sink.context, buffer->lastTop >= 0 && buffer->last);
    return &buffer->last->entry[buffer->lastTop];
}

// Buffer management.

#ifdef DEBUG
long eventCount = 0l;
long bufferCount = 0l;
#endif

Term bufferTerm(Sink sink)
{
    ASSERT(sink->context, sink->kind == SINK_IS_BUFFER);

    Buffer buffer = (Buffer) sink;
    ASSERT(sink->context, buffer->lastTop < 0);

    Term term = buffer->term;
    CRSX_CHECK(sink->context, term);
    return term;
}

Sink bufferStart(Sink sink, ConstructionDescriptor descriptor)
{
#   ifdef DEBUG
    ++eventCount;
#   endif
    ASSERT(sink->context, sink->kind == SINK_IS_BUFFER);
    Buffer buffer = (Buffer) sink;

    // Start construction
    Construction construction = makeConstruction(sink->context, descriptor);

    construction->namedProperties = buffer->pendingNamedProperties; // Transfer ref.
    construction->variableProperties = buffer->pendingVariableProperties; // Transfer ref

    construction->nf = 0;
    construction->nostep = 0;

    // term->sub and term->binders will be populated incrementally.
    bufferPush(buffer, (Term) construction); // suspend current construction in favor of children

    // Setup fresh context for first child.
    buffer->pendingNamedProperties = NULL;
    buffer->pendingVariableProperties = NULL;
    return sink;
}

Sink bufferEnd(Sink sink, ConstructionDescriptor descriptor)
{
#   ifdef DEBUG
    ++eventCount;
#   endif

    ASSERT(sink->context, sink->kind == SINK_IS_BUFFER);
    Buffer buffer = (Buffer) sink;

    ASSERT(sink->context, buffer->lastTop >= 0); // can't end non-started structure.
    Term childTerm = bufferTop(buffer)->term;

    if (ARITY(childTerm) != bufferTop(buffer)->index)
    {
        ERRORF(sink->context, Crsx, "Invalid number of sub terms for %s\n", descriptor->name(NULL));
        ASSERT(sink->context, ARITY(childTerm) == bufferTop(buffer)->index);
    }

    // Update nf and nostep fields of construction.
    if (IS_DATA(childTerm))
    {
        int nf = 1; // optimistic
        int i = ARITY(childTerm);
        while (nf && (--i) >= 0)
            if (! IS_NF(SUB(childTerm, i)))
            {
                nf = 0;
                break;
            }
        asConstruction(childTerm)->nf = nf;
    }
    else
    {
        // This is done in BufferStart
        //asConstruction(childTerm)->nostep = 0;
    }

    // Propagate free variable onto childTerm.
    propagateFreeVariables(sink->context, childTerm);

    bufferPop(buffer);
    bufferInsert(buffer, childTerm);

    // Fresh context for next child.
    buffer->pendingNamedProperties = NULL;
    buffer->pendingVariableProperties = NULL;

    return sink;
}

Sink bufferLiteral(Sink sink, const char *text)
{
#   ifdef DEBUG
    ++eventCount;
#   endif
    ASSERT(sink->context, sink->kind == SINK_IS_BUFFER);
    Buffer buffer = (Buffer) sink;

    bufferStart(sink, &literalConstructionDescriptor);
    Term literal =  bufferTop(buffer)->term;
    asLiteral(literal)->text = text; // descriptor set by start
    bufferEnd(sink, &literalConstructionDescriptor);

    return sink;
}

Sink bufferUse(Sink sink, Variable variable)
{
#   ifdef DEBUG
    ++eventCount;
#   endif
    ASSERT(sink->context, sink->kind == SINK_IS_BUFFER);
    const Buffer buffer = (Buffer) sink;

    VariableUse use;
    if (variable == sink->context->functional)
    	use = (VariableUse) LINK(sink->context, (Term) sink->context->functionalUse);
    else
    	use = makeVariableUse(sink->context, variable); // No need to link variable

    bufferInsert(buffer, (Term) use);

    if (variable == sink->context->functional)
    {
    	// Construction with functional binders cannot be normalized, only called.
    	if (buffer->lastTop >= 0)
    	{
    		BufferEntry entry = &buffer->last->entry[buffer->lastTop];
    		asConstruction(entry->term)->nostep = 1;
    	}
    }

    // Fresh context for next child.
    buffer->pendingNamedProperties = NULL;
    buffer->pendingVariableProperties = NULL;
    return sink;
}

Sink bufferBinds(Sink sink, int size, Variable binds[])
{
#   ifdef DEBUG
    ++eventCount;
#   endif
    ASSERT(sink->context, sink->kind == SINK_IS_BUFFER);
    const Buffer buffer = (Buffer) sink;

    ASSERT(sink->context, buffer->lastTop >= 0); // can only have binders on proper construction subterms

    BufferEntry entry = bufferTop(buffer);
    int index = entry->index;
    Term term = entry->term;
    ASSERT(sink->context, term->descriptor);
    ASSERT(sink->context, 0 <= index && index < ARITY(term));
    ASSERT(sink->context, size == RANK(term,index));

    int i;
    for (i = 0; i < size; ++i)
    {
        Variable b = binds[i];
        BINDER(term, index, i) = b; // No need to link variables. Also binders are not considered used.
    }

    return sink;
}

static
void bufferMergeProperties(Context context, Buffer buffer, Construction c);

Sink bufferCopy(Sink sink, Term term) // Transfer ref
{
    ASSERT(sink->context, sink->kind == SINK_IS_BUFFER);
    ASSERT(sink->context, term->nr > 0);

    Buffer buffer = (Buffer) sink;
    const Context context = sink->context;

    // If no properties and blocking condition matches, then just share!
    if (IS_VARIABLE_USE(term)
            || (buffer->pendingNamedProperties == asConstruction(term)->namedProperties
                    && buffer->pendingVariableProperties == asConstruction(term)->variableProperties
               ))
    {
        UNLINK_NamedPropertyLink(context, buffer->pendingNamedProperties);
        buffer->pendingNamedProperties = NULL;
        UNLINK_VariablePropertyLink(context, buffer->pendingVariableProperties);
        buffer->pendingVariableProperties = NULL;

        bufferInsert(buffer, term);
        return sink;
    }

    // We have a construction with added properties so must update the root term.
#   ifdef DEBUG
    ++eventCount;
#   endif

    Construction c = asConstruction(term);

    if (LINK_COUNT(term) == 1)
    {
        // Reuse original term (with updated properties).
        bufferMergeProperties(context, buffer, c);
        bufferInsert(buffer, term);
    }
    else
    {
        if (IS_LITERAL(term))
        {
            LITERALU(sink, TEXT(term));
        }
        else
        {
            // All this pointer manipulation in order to reuse bufferMergeProperties
            NamedPropertyLink namedLink = buffer->pendingNamedProperties;
            buffer->pendingNamedProperties = LINK_NamedPropertyLink(context, c->namedProperties);
            VariablePropertyLink variableLink = buffer->pendingVariableProperties;
            buffer->pendingVariableProperties = LINK_VariablePropertyLink(context, c->variableProperties);

            sink->start(sink, c->term.descriptor);

            buffer->pendingNamedProperties = namedLink;
            buffer->pendingVariableProperties = variableLink;

            bufferMergeProperties(context, buffer, asConstruction(bufferTop(buffer)->term));

            int a = ARITY(term);
            int i;
            for (i = 0; i < a; i ++)
            {
                const int rank = RANK(term, i);
                if (rank == 0)
                {
                    // --  i'th subterm with no binders: just continue copying.
                    COPY(sink, LINK(context, SUB(term, i)));
                }
                else
                {
                    // Rename binders and substitute..

                    Variable *oldBinders = BINDERS(term, i);
                    Variable *subBinders = (Variable *) ALLOCA(context, rank*sizeof(Variable)); // does not escapes
                    VariableUse subUses[rank]; // does not escape
                    struct _SubstitutionFrame _subSubstitution = {NULL, 0, rank, oldBinders, (Term *) subUses}; // does not escape
                    SubstitutionFrame subSubstitution = &_subSubstitution;

                    // --- populate per binder
                    int j;
                    for (j = 0; j < rank; ++j)
                    {
                        char *oldname = oldBinders[j]->name;
                        char *baseendp = strrchr(oldname, '_');
                        char *basename = oldname;
                        if (baseendp)
                        {
                            const int z = baseendp - oldname;
                            basename = (char *) ALLOCA(context, z+1); // does not escape
                            memcpy(basename, oldname, z);
                            basename[z] = '\0';
                        }
                        int isLinear = IS_LINEAR(oldBinders[j]);
                        subBinders[j] = makeVariable(context, oldBinders[j]->name, 1, isLinear); // escapes
                        subUses[j] = makeVariableUse(context, linkVariable(context, subBinders[j])); // escapes
                    }

                    // --- send new binders
                    BINDS(sink, rank, subBinders); // escape of subBinders. Variable references are transfered.
                    //FREE(context, subBinders) (no need: allocated on the stack). Variable references have been transferred.
                    // --- now process subterm!
                    metaSubstitute(sink, LINK(context, SUB(term, i)), subSubstitution);
                }
            }
            sink->end(sink, c->term.descriptor);
        }
        UNLINK(context, term);
    }

    ASSERT(context, !buffer->pendingNamedProperties);
    ASSERT(context, !buffer->pendingVariableProperties);

    return sink;
}

Sink bufferPropertyRef(Sink sink, Construction construction)
{
#   ifdef DEBUG
    ++eventCount;
#   endif
    ASSERT(sink->context, sink->kind == SINK_IS_BUFFER);
    Buffer buffer = (Buffer) sink;
    //DEBUGF(sink->context, "//ADD_PROPERTY_REF(%d)\n", buffer->lastTop);

    // Must be first property event.
    ASSERT(sink->context, !buffer->pendingNamedProperties && !buffer->pendingVariableProperties);
    buffer->pendingNamedProperties = LINK_NamedPropertyLink(sink->context, construction->namedProperties);
    buffer->pendingVariableProperties = LINK_VariablePropertyLink(sink->context, construction->variableProperties);
    return sink;
}

Sink bufferProperties(Sink sink, NamedPropertyLink namedProperties, VariablePropertyLink variableProperties)
{
#   ifdef DEBUG
    ++eventCount;
#   endif
    ASSERT(sink->context, sink->kind == SINK_IS_BUFFER);
    Buffer buffer = (Buffer) sink;

    // Must be first property event.
    ASSERT(sink->context, !buffer->pendingNamedProperties && !buffer->pendingVariableProperties);

    buffer->pendingNamedProperties = namedProperties;
    buffer->pendingVariableProperties = variableProperties;

    return sink;
}

Sink bufferPropertyNamed(Sink sink, const char *name, Term term)
{
#   ifdef DEBUG
    ++eventCount;
#   endif
    ASSERT(sink->context, sink->kind == SINK_IS_BUFFER);
    ASSERT(sink->context, name);
    ASSERT(sink->context, term == NULL || term->nr > 0);

    const Context context = sink->context;
    const Buffer buffer = (Buffer) sink;

    Hashset nfvs = NULL;
    if (context->fv_enabled)
    {
        nfvs = buffer->pendingNamedProperties ? LINK_Hashset(context, buffer->pendingNamedProperties->fvs) : NULL;
        nfvs = freeVars(context, term, nfvs);
    }

    NamedPropertyLink link = ALLOCATE_NamedPropertyLink(context, GLOBAL(context, name), term, buffer->pendingNamedProperties, nfvs, 1); // transfer refs for term and old link
    buffer->pendingNamedProperties = link;

    return sink;
}

Sink bufferPropertyVariable(Sink sink, Variable variable, Term term)
{
#   ifdef DEBUG
    ++eventCount;
#   endif
    ASSERT(sink->context, sink->kind == SINK_IS_BUFFER);
    ASSERT(sink->context, term == NULL || term->nr > 0);

    const Context context = sink->context;
    const Buffer buffer = (Buffer) sink;

    Hashset vfvs = NULL;
    if (context->fv_enabled)
    {
        vfvs = buffer->pendingVariableProperties ? LINK_Hashset(context, buffer->pendingVariableProperties->fvs) : NULL;
        vfvs = freeVars(context, term, vfvs);
        vfvs = addVariableHS(context, vfvs, linkVariable(context, variable));
    }

    VariablePropertyLink link = (VariablePropertyLink) ALLOCATE(context, sizeof(struct _VariablePropertyLink));
    link->link = buffer->pendingVariableProperties; // transfer ref
    link->nr = 1;
#ifdef CRSX_ENABLE_PROFILING
    link->marker = 0;
#endif
    link->variable = useVariable(context, variable); // Transfer ref. Account for use
    link->u.term = term; // Transfer ref
    link->fvs = vfvs;

    buffer->pendingVariableProperties = link;

    return sink;
}

Sink bufferPropertiesReset(Sink sink)
{
#   ifdef DEBUG
    ++eventCount;
#   endif
    ASSERT(sink->context, sink->kind == SINK_IS_BUFFER);
    Buffer buffer = (Buffer) sink;
    //DEBUGF(sink->context, "//RESET_PROPERTIES(%d)\n", buffer->lastTop);

    UNLINK_NamedPropertyLink(sink->context, buffer->pendingNamedProperties);
    buffer->pendingNamedProperties = NULL;
    UNLINK_VariablePropertyLink(sink->context, buffer->pendingVariableProperties);
    buffer->pendingVariableProperties = NULL;

    return sink;
}

Sink makeBuffer(Context context)
{
    if (context->bufferPoolSize > 0)
    {
        Sink sink = (Sink) context->bufferPool[--context->bufferPoolSize];
        ASSERT(sink->context, ((Buffer) sink)->lastTop < 0);
        return sink;
    }

    return initBuffer(context, (Buffer) ALLOCATE(context, sizeof(struct _Buffer)));
}

Sink initBuffer(Context context, Buffer buffer)
{
#   ifdef DEBUG
    ++bufferCount;
#   endif
    // Insert default 
    // Allocate.
    ASSERT(context, buffer);
    // Initialize sink to record all events in buffer.
    buffer->sink.kind = SINK_IS_BUFFER;
    buffer->sink.context = context;
    buffer->sink.term = &bufferTerm;
    buffer->sink.start = &bufferStart;
    buffer->sink.end = &bufferEnd;
    buffer->sink.literal = &bufferLiteral;
    buffer->sink.use = &bufferUse;
    buffer->sink.binds = &bufferBinds;
    buffer->sink.copy = &bufferCopy;
    buffer->sink.propertyRef = &bufferPropertyRef;
    buffer->sink.properties = &bufferProperties;
    buffer->sink.propertyNamed = &bufferPropertyNamed;
    buffer->sink.propertyVariable = &bufferPropertyVariable;
    buffer->sink.propertiesReset = &bufferPropertiesReset;

    // Initialize buffer to be empty.
    buffer->first = NULL;
    buffer->lastTop = -1;
    buffer->last = NULL;;
    buffer->term = NULL;

    buffer->pendingNamedProperties = NULL;
    buffer->pendingVariableProperties = NULL;

    // Return as sink for reception...
    return (Sink) buffer;
}

static void destroyBuffer(Buffer buffer)
{
    freeSegments(buffer->sink.context, buffer->first);
    FREE(buffer->sink.context, buffer);
}

void freeBuffer(Sink sink)
{
#   ifdef DEBUG
    --bufferCount;
#   endif
    ASSERT(sink->context, sink->kind == SINK_IS_BUFFER);

    if (sink->context->bufferPoolSize < MAX_BUFFER_POOL_SIZE)
    {
        Buffer buffer = (Buffer) sink;
        ASSERT(sink->context, buffer->lastTop < 0);
        sink->context->bufferPool[sink->context->bufferPoolSize ++ ] = buffer;

        // Reset
        buffer->term = NULL;
        buffer->pendingNamedProperties = NULL;
        buffer->pendingVariableProperties = NULL;

        buffer->last = NULL;
        buffer->lastTop = -1;
        freeSegments(sink->context, buffer->first); // Put segments back in the pool
        buffer->first = NULL;
    }
    else
    {
        destroyBuffer((Buffer) sink);
    }
}

/**
 * @Brief Merge properties on construction with pending properties.
 */
static
void bufferMergeProperties(Context context, Buffer buffer, Construction construction)
{
    crsxpBeforeMergeProperties(context);

    if (buffer->pendingNamedProperties && construction->namedProperties != buffer->pendingNamedProperties)
    {
        // There are new properties.

        // we won't use this as it is reconstructed below
  //      UNLINK_Hashset(context, buffer->pendingNamedPropertiesFreeVars);
  //      buffer->pendingNamedPropertiesFreeVars = NULL;

        if (!construction->namedProperties) // no existing properties. Good.
            construction->namedProperties = buffer->pendingNamedProperties; // transfer ref
        else
        {
            
            // New properties and existing properties... merge.
            // Merge property lists. Unlink the single-linked prefix with the event-generated properties.
            int count = 0; // for profiler.
            NamedPropertyLink link = buffer->pendingNamedProperties, newTop = NULL, newLast = NULL;
            Hashset prevfvs = NULL;   // Previous free var set on original link (no ref)
            Hashset prevNewfvs = NULL;  // Previous free var set on new link (no ref)

            for (; link; link = link->link)
            {
                if (link == construction->namedProperties) // guard above ensures false on first iteration
                    break; // avoid deep duplication of lists

                NamedPropertyLink newLink = (NamedPropertyLink) ALLOCATE(context, sizeof(struct _NamedPropertyLink));

                newLink->link = NULL;
                newLink->nr = 0;
                newLink->count = 1;
                newLink->name = link->name;
                if (newLink->name) // Always the case as pending free variables are not yet been linked.
                    newLink->u.term = linkTerm(context, link->u.term);
                else
                    newLink->u.propset = linkHS2(link->u.propset);

#ifdef CRSX_ENABLE_PROFILING
                newLink->marker = 0;
#endif
                newLink->fvs = NULL;

                if (context->fv_enabled)
                {
                    if (prevfvs == link->fvs)
                        newLink->fvs = LINK_Hashset(context, prevNewfvs);
                    else
                    {
                        newLink->fvs = mergeAllHS(context, LINK_Hashset(context, link->fvs), LINK_Hashset(context, construction->namedProperties->fvs));
                        prevNewfvs = newLink->fvs;
                        prevfvs = link->fvs;
                    }
                    
                }

                // Connect newLink.
                if (newTop)
                    newLast->link = LINK_NamedPropertyLink(context, newLink);
                else
                    newTop = newLink;
                newLast = newLink;
                count++;
            }
            newLast->link = construction->namedProperties; // transfer ref to old properties to tail of new.

            // Set final links
            construction->namedProperties = LINK_NamedPropertyLink(context, newTop);
            UNLINK_NamedPropertyLink(context, buffer->pendingNamedProperties);

            // And free variable set.
            UNLINK_Hashset(context, construction->nfvs);
            construction->nfvs = LINK_Hashset(context, newTop->fvs);

            crsxpNamedPropertiesMerged(context, count);
        }
        buffer->pendingNamedProperties = NULL;

    }
    else
    {
        UNLINK_NamedPropertyLink(context, buffer->pendingNamedProperties);
        buffer->pendingNamedProperties = NULL;

       // UNLINK_VARIABLESET(context, buffer->pendingNamedPropertiesFreeVars);
      //  buffer->pendingNamedPropertiesFreeVars = NULL;
    }

    // Do the same for variable properties

    if (buffer->pendingVariableProperties && construction->variableProperties != buffer->pendingVariableProperties)
    {
         // we won't use this as it is reconstructed below
       // UNLINK_Hashset(context, buffer->pendingVariablePropertiesFreeVars);
       // buffer->pendingVariablePropertiesFreeVars = NULL;

        
        if (!construction->variableProperties)
            construction->variableProperties = buffer->pendingVariableProperties; // Transfer ref
        else
        {


            // Merge property lists.
            VariablePropertyLink link = buffer->pendingVariableProperties, newTop = NULL, newLast = NULL;
            Hashset prevfvs = NULL;   // Previous free var set on original link
            Hashset prevNewfvs = NULL;  // Previous free var set on new link
            for (; link; link = link->link)
            {
                if (link == construction->variableProperties)
                    break;

                VariablePropertyLink newLink = (VariablePropertyLink) ALLOCATE(context, sizeof(struct _VariablePropertyLink));

                newLink->variable = useVariable(context, linkVariable(context, link->variable));
#ifdef CRSX_ENABLE_PROFILING
                newLink->marker = 0;
#endif
                newLink->link = NULL;
                newLink->nr = 0;
                if (newLink->variable)
                    newLink->u.term = linkTerm(context, link->u.term);
                else
                    newLink->u.propset = linkHS2(link->u.propset);
                newLink->fvs = NULL;

                if (context->fv_enabled)
                {
                    if (prevfvs == link->fvs)
                        newLink->fvs = LINK_Hashset(context, prevNewfvs);
                    else
                    {
                        newLink->fvs = mergeAllHS(context, LINK_Hashset(context, link->fvs), LINK_Hashset(context, construction->variableProperties->fvs));
                        prevNewfvs = newLink->fvs;
                        prevfvs = link->fvs;
                    }
                }

                if (newTop)
                    newLast->link = LINK_VariablePropertyLink(context, newLink);
                else
                    newTop = newLink;
                newLast = newLink;

            }
            newLast->link = construction->variableProperties;
            construction->variableProperties = LINK_VariablePropertyLink(context, newTop);

            UNLINK_Hashset(context, construction->vfvs);
            construction->vfvs = LINK_Hashset(context, newTop->fvs);

            UNLINK_VariablePropertyLink(context, buffer->pendingVariableProperties);
        }
        buffer->pendingVariableProperties = NULL;
    }
    else
    {
        UNLINK_VariablePropertyLink(context, buffer->pendingVariableProperties);
        buffer->pendingVariableProperties = NULL;
    //    UNLINK_Hashset(context, buffer->pendingVariablePropertiesFreeVars);
    //    buffer->pendingVariablePropertiesFreeVars = NULL;
    }

    crsxpAfterMergeProperties(context);

}

/////////////////////////////////////////////////////////////////////////////////
// Variable sets.

// Some forward declarations
static void freeLL(VariableSet set);
static int addVariableLL(VariableSet set, Variable variable);
static int containsVariableLL(VariableSet set, Variable variable);

VariableSet makeVariableSet(Context context)
{
    VariableSet set = (VariableSet) ALLOCATE(context, sizeof(struct _VariableSet));
    set->context = context;
    set->u.link = NULL;

    set->addVariable = addVariableLL;
    set->free = freeLL;
    set->containsVariable = containsVariableLL;

    return set;
}

int addVariable(VariableSet set, Variable variable)
{
    ASSERT(set->context, variable->name);
    return set->addVariable(set, variable);
}

int containsVariable(VariableSet set, Variable variable)
{
    return set != NULL && set->containsVariable(set, variable);
}

void freeVariableSet(VariableSet set)
{
    set->free(set);

    FREE(set->context, set);
}

/////////////////////////////////////////////////////////////////////////////////
// Linked list based variable sets.
//

static
VariableSetLink unlinkVariableSetLink(Context context, VariableSetLink link)
{
    while (link)
    {
        ASSERT(context, link->nr > 0);
        if (--link->nr > 0)
            break;

        VariableSetLink next = link->link;
        link->link = NULL;
        unlinkVariable(context, link->variable);
        link->variable = NULL;
        FREE(context, link);
        link = next;
    }
    return link;
}

static
int addVariableLL(VariableSet set, Variable variable) // Variable ref is transferred.
{
    ASSERT(set->context, variable->name);

    VariableSetLink link;
    for (link = set->u.link; link; link = link->link)
    {
        if (link->variable == variable)
        {
            unlinkVariable(set->context, variable);
            return 0;
        }
    }

    link = (VariableSetLink) ALLOCATE(set->context, sizeof(struct _VariableSetLink));
    link->nr = 1;
    link->variable = variable; // Transfer reference.
    link->link = set->u.link;
    set->u.link = link;
    return 1;
}

static
void freeLL(VariableSet set)
{
    unlinkVariableSetLink(set->context, set->u.link);
}

static
VariableSetLink variableSetLinkFor(VariableSetLink link, Variable variable)
{
    for (; link; link = link->link)
    {
        if (link->nr <= 0)
            assert(link->nr > 0);

        if (link->variable == variable)
            return link;
    }
    return NULL;
}

static
int containsVariableLL(VariableSet set, Variable variable)
{
    return variableSetLinkFor(set->u.link, variable) == NULL ? 0 : 1 ;
}

/////////////////////////////////////////////////////////////////////////////////
// Linked list based copy-on-write variable sets.

VariableSetLink copyL(Context context, VariableSetLink set)
{
    ASSERT(context, set->nr > 0);

    VariableSetLink top = NULL;
    VariableSetLink last = NULL;
    VariableSetLink link = set;

    while (link)
    {
        VariableSetLink copy = (VariableSetLink) ALLOCATE(context, sizeof(struct _VariableSetLink));
        copy->link = NULL;
        copy->nr = 1;
        copy->variable = linkVariable(context, link->variable);

        if (!top)
            top = copy;
        else
            last->link = copy;

        last = copy;
        link = link->link;
    }

    return top;
}

size_t countL(VariableSetLink set)
{
    return set ? 1 + countL(set->link) : 0;
}

VariableSetLink addVariableL(Context context, VariableSetLink set, Variable variable)
{
    if (variable == NULL)
        return set;

    if (set == NULL)
    {
        set = (VariableSetLink) ALLOCATE(context, sizeof(struct _VariableSetLink));
        set->nr = 1;
        set->variable = variable; // Transfer ref
        set->link = NULL;
        return set;
    }

    if (!containsL(set, variable))
    {
        // Insert.
        if (set->nr > 1)
        {
            set->nr --;
            set = copyL(context, set);
        }

        VariableSetLink link = (VariableSetLink) ALLOCATE(context, sizeof(struct _VariableSetLink));
        link->nr = 1;
        link->variable = variable; // Transfer Ref.
        link->link = set; // Transfer ref
        set = link;
    }
    else
    {
        unlinkVariable(context, variable);
    }

    return set;
}

int containsL(VariableSetLink set, Variable variable)
{
    return variableSetLinkFor(set, variable) != NULL;
}

VariableSetLink clearL(Context context, VariableSetLink link)
{
    unlinkVariableSetLink(context, link);
    return NULL;
}

int fprintVariable(Context context, FILE* out, Variable x);

void printfL(Context context, FILE* out, VariableSetLink set)
{
    if (!set)
        return;

    VariableSetLink link = set;
    char* sep = (char*) "";
    while (link)
    {
        FPRINTF(context, out, "%s", sep);
        fprintVariable(context, out, link->variable);
        sep = (char*) ",";
        link = link->link;
    }
}

// For debugging only use
int containsNameL(VariableSetLink link, char* name)
{
    for (; link; link = link->link)
        {
            if (link->nr <= 0)
                assert(link->nr > 0);

            if (!strcmp(link->variable->name, name))
                return 1;
        }
        return 0;
}

int containsAL(Variable* vars, int len, Variable variable)
{
    int i = 0;
    for (; i < len; i ++)
        if (vars[i] == variable)
            return 1;
    return 0;
}


VariableSetLink mergeAllL(Context context, VariableSetLink first, VariableSetLink second)
{
    if (first == NULL)
        return second;

    if (second == NULL)
        return first;

    first = minusL(context, first, second); // Remove duplicates.
    if (first == NULL)
        return second;

    if (first->nr > 1)
    {
        first->nr --;
        first = copyL(context, first);
    }

    VariableSetLink link = first;
    while (link->link)
    {
        ASSERT(context, link->nr == 1);
        link = link->link;
    }

    if (second->nr > 1)
    {
        second->nr --;
        second = copyL(context, second);
    }

    link->link = second; // transfer ref
    return first;
}

static VariableSetLink removeVariableL(Context context, VariableSetLink set, Variable variable)
{
    if (!set)
        return set;

    if (set->nr > 1)
    {
        set->nr --;
        set = copyL(context, set);
    }

    VariableSetLink link = set;
    VariableSetLink last = NULL;
    while (link)
    {
        ASSERT(context, link->nr == 1);

        if (variable == link->variable)
        {
            // Remove link
            VariableSetLink top;
            if (last)
            {
                last->link = link->link;
                top = set;
            }
            else
            {
                top = link->link;
            }

            link->link = NULL;
            unlinkVariableSetLink(context, link);

            return top;

        }

        last = link;
        link = link->link;
    }

    return set;
}


VariableSetLink minusL(Context context, VariableSetLink set, VariableSetLink other)
{
    if (other == NULL || set == NULL)
        return set;

    if (set->nr > 1)
    {
        set->nr --;
        set = copyL(context, set);
    }

    VariableSetLink link = other;
    while (link)
    {
        set = removeVariableL(context, set, link->variable);
        if (!set)
            break;
        link = link->link;
    }

    return set;
}

VariableSetLink removeAllL(Context context, VariableSetLink set, Variable* vars, int len)
{
    if (vars == NULL || set == NULL)
        return set;

    if (set->nr > 1)
    {
        set->nr --;
        set = copyL(context, set);
    }

    len --;
    for (; len >= 0; len --)
    {
        set = removeVariableL(context, set, vars[len]);
        if (!set)
            break;
    }

    return set;
}

VariableSetLink removeL(Context context, VariableSetLink set, Variable var)
{
    VariableSetLink top = set;
    VariableSetLink link = set;
    VariableSetLink prev = NULL;

    while (link)
    {
        ASSERT(context, link->nr == 1);

        if (link->variable == var)
        {
            if (prev == NULL) // First?
            {
                top = link->link;

                link->link = NULL;
                unlinkVariableSetLink(context, link);

                link = top;
            }
            else
            {
                prev->link = link->link;

                link->link = NULL;
                unlinkVariableSetLink(context, link);

                link = prev->link;
            }
        }
        else
            link = link->link;
    }

    return top;
}

///////////////////////////////////////////////////
// Simple array-based variable hash set

//static const unsigned int prime_1 = 73;
//static const unsigned int prime_2 = 5009;

#define MAX_LOAD_FACTOR_HS 0.80
#define MAX_ITEMS_HS 102

static inline size_t capacityHS(unsigned nbits)
{
    return 1 << (nbits - 1);
}

static inline size_t firstKeyHS(size_t value, size_t capacity)
{
//    return (capacity - 1) & (prime_1 * (value >> 2));
    return (capacity - 1) & (value >> 2);
}

static inline size_t nextKeyHS(size_t key, size_t capacity)
{
//    return (capacity - 1) & (key + prime_2);
    return (capacity - 1) & (key + 1);
}

static
int addItemHS(Hashset set, void* item)
{
    assert(set->nr == 1);

    size_t value = (size_t) item;
    const size_t capacity = capacityHS(set->nbits);
    size_t i = firstKeyHS(value, capacity);

    while (set->items[i] != 0 && set->items[i] != 1)
    {
        if (set->items[i] == value)
            return 0;

        /* search free slot */
        i = nextKeyHS(i, capacity);
    }

    set->nitems++;
    set->items[i] = value;
    return 1;
}

static inline int needRehashHS(size_t nitems, size_t capacity)
{
    return (nitems / (double) capacity) > MAX_LOAD_FACTOR_HS;
}

// Compute nbits for the number of additional expected items
static inline unsigned neededNBitsHS(size_t nbits, size_t nitems, size_t expected)
{
    while (needRehashHS(nitems + expected, capacityHS(nbits)))
        nbits ++;
    return nbits;
}

static void maybeRehashHS(Context context, Hashset set)
{
    size_t *old_items;
    size_t old_capacity = capacityHS(set->nbits);
    size_t ii;

    if (needRehashHS(set->nitems, old_capacity)) {
        old_items = set->items;

        set->nbits = set->nbits + 1;
        size_t capacity = capacityHS(set->nbits);
        set->items = (size_t *) ALLOCATE(context, capacity * sizeof(size_t));
        memset(set->items, 0, capacity * sizeof(size_t));
        set->nitems = 0;
        assert(set->items);
        for (ii = 0; ii < old_capacity; ii++) {
            if (old_items[ii] != 0 && old_items[ii] != 1)
                addItemHS(set, (void *)old_items[ii]);
        }
       FREE(context, old_items);

       crsxpVSRehashed(context);
    }
}

Hashset makeHS(Context context, unsigned nbits)
{
//    if (nbits < HASHSET_MAX_NBITS && context->hashsetPoolSize[nbits] > 0)
//        return context->hashsetPool[nbits][--context->hashsetPoolSize[nbits]];

    Hashset set = (Hashset) ALLOCATE(context, sizeof(struct _Hashset));
    set->nr = 1;
#ifdef CRSX_ENABLE_PROFILING
    set->marker = 0;
#endif
    set->nbits = nbits;
    size_t capacity = capacityHS(nbits);
    set->items = (size_t *) ALLOCATE(context, capacity * sizeof(size_t));
    memset(set->items, 0, capacity * sizeof(size_t));
    set->nitems = 0;

    crsxpVSCreated(context);

    return set;
}

void freeHS(Context context, Hashset set, int pool)
{
    ssize_t i = capacityHS(set->nbits) - 1;
    int r = set->nitems;
    for (; i >= 0; i --)
    {
        size_t item = set->items[i];
        if (item != 0 && item != 1)
        {
            unlinkVariable(context, (Variable) item);
            if (--r <= 0)
                break;
        }
        //set->items[i] = 0;
    }

//    if (pool && set->nbits < HASHSET_MAX_NBITS && context->hashsetPoolSize[set->nbits] < HASHSET_MAX_PER_NBITS)
//    {
//        set->nr = 1;
//        set->nitems = 0;
//
//        context->hashsetPool[set->nbits][context->hashsetPoolSize[set->nbits]++] = set;
//    }
//    else
//    {
        FREE(context, set->items);
        FREE(context, set);

        crsxpVSFreed(context);
    //}
}

Hashset copyHS(Context context, Hashset set, unsigned nbits)
{
    Hashset newset;
//    int reset;
//    if (nbits < HASHSET_MAX_NBITS && context->hashsetPoolSize[nbits] > 0)
//    {
//        newset = context->hashsetPool[nbits][--context->hashsetPoolSize[nbits]];
//        reset = 0;
//    }
//    else
//    {
        newset = (Hashset) ALLOCATE(context, sizeof(struct _Hashset));
        newset->nr = 1;
#ifdef CRSX_ENABLE_PROFILING
         newset->marker = 0;
#endif
        newset->nbits = nbits;
        newset->items = (size_t *) ALLOCATE(context, capacityHS(newset->nbits) * sizeof(size_t));
        newset->nitems = 0;
//        reset = 1;
    //}

    if (set->nbits == nbits)
    {
        ssize_t i = capacityHS(set->nbits) - 1;
        for (; i >= 0; i --)
        {
            size_t item = set->items[i];
            newset->items[i] = item;
            if (item != 0 && item != 1)
                linkVariable(context, (Variable) item);
        }
        newset->nitems = set->nitems;
    }
    else
    {
  //      if (reset)
            memset(newset->items, 0, capacityHS(newset->nbits) * sizeof(size_t));

        ssize_t i = capacityHS(set->nbits);
        size_t r = set->nitems;
        while (--i >= 0)
        {
            size_t item = set->items[i];
            if (item != 0 && item != 1)
            {
                addItemHS(newset, (void *)item);
                linkVariable(context, (Variable) item);
                if (--r == 0)
                    break;
            }
        }
    }

    crsxpVSCreated(context);

    return newset;
}

Hashset addVariableHS(Context context, Hashset set, Variable variable)
{
    if (set == AllFreeVariables)
    {
        unlinkVariable(context, variable);
        return set;
    }

    if (set && set->nitems >= MAX_ITEMS_HS)
    {
        unlinkVariable(context, variable);

        UNLINK_Hashset(context, set);
        return AllFreeVariables;
    }

    if (!set)
    {
        set = makeHS(context, 2);
    }
    else if (set->nr > 1)
    {
        set->nr --;
        set = copyHS(context, set, neededNBitsHS(set->nbits, set->nitems, 1));
    }

    if (!addItemHS(set, variable))
        unlinkVariable(context, variable);

    maybeRehashHS(context, set);

    crsxpVSAdded(context, set);

    return set;
}

Hashset removeVariableHS(Context context, Hashset set, Variable variable)
{
    if (set == AllFreeVariables)
        return set;

    if (!set)
        return NULL;

    if (set->nr > 1)
    {
        set->nr --;
        set = copyHS(context, set, neededNBitsHS(set->nbits, set->nitems, -1));
    }

     size_t value = (size_t) variable;
     const size_t capacity = capacityHS(set->nbits);
     size_t ii = firstKeyHS(value, capacity);
     size_t oii = ii;

     while (set->items[ii] != 0)
     {
         if (set->items[ii] == value) {
             unlinkVariable(context, variable);
             set->items[ii] = 1;
             set->nitems--;

             if (set->nitems == 0)
                 break;
             return set;
         }

         ii = nextKeyHS(ii, capacity);

         if (oii == ii) // Looping?
             break;
     }

     return set;
}

int containsHS(Hashset set, Variable variable)
{
    if (!set)
        return 0;

    if (set == AllFreeVariables)
        return 1;

    crsxpVSContains(set);

    size_t value = (size_t) variable;
    const size_t capacity = capacityHS(set->nbits);
    size_t ii = firstKeyHS(value, capacity);
    size_t oii = ii;
    while (set->items[ii] != 0)
    {
        if (set->items[ii] == value)
            return 1;

        ii = nextKeyHS(ii, capacity);

        if (oii == ii) // looping?
            return 0;
    }
    return 0;
}

Hashset mergeAllHS(Context context, Hashset first, Hashset second)
{
    if (!first)  return second;
    if (!second) return first;
    if (first == second)
    {
        UNLINK_Hashset(context, second);
        return first;
    }
    if (first == AllFreeVariables)
    {
        UNLINK_Hashset(context, second);
        return first;
    }
    if (second == AllFreeVariables)
    {
        UNLINK_Hashset(context, first);
        return AllFreeVariables;
    }

    const size_t nitems = first->nitems + second->nitems;
    if (nitems >= MAX_ITEMS_HS)
    {
        UNLINK_Hashset(context, first);
        UNLINK_Hashset(context, second);
        return AllFreeVariables;
    }

    if (first->nbits < second->nbits)
    {
        Hashset t = first;
        first = second;
        second = t;
    }

    unsigned newnbits = neededNBitsHS(first->nbits, first->nitems, second->nitems);
    if (first->nr > 1 || newnbits > first->nbits)
    {
        Hashset copy = copyHS(context, first, newnbits);
        UNLINK_Hashset(context, first);
        first = copy;
    }

    int i = capacityHS(second->nbits) - 1;
    int r = second->nitems;
    for (; i >= 0; i --)
    {
        size_t item = second->items[i];
        if (item != 0 && item != 1)
        {
            if (addItemHS(first, (Variable) item))
                linkVariable(context, (Variable) item);
            r --;
            if (r == 0)
                break;
        }
    }

    UNLINK_Hashset(context, second);

    return first;
}

Hashset minusHS(Context context, Hashset set, Hashset other)
{
    if (!set || !other)
        return set;

    if (set->nr > 1)
    {
        set->nr --;
        set = copyHS(context, set, set->nbits);
    }

    int i = capacityHS(other->nbits) - 1;
    int r = other->nitems;
    for (; i >= 0; i --)
    {
        size_t item = other->items[i];
        if (item != 0 && item != 1)
        {
            set = removeVariableHS(context, set, (Variable) item);
            r --;
            if (r == 0 || set->nitems == 0)
                break;
        }
    }
    return set;
}

Hashset removeAllHS(Context context, Hashset set, Variable* vars, int len)
{
    if (!set)
        return NULL;

    if (set == AllFreeVariables)
        return set;

    if (set->nr > 1)
    {
        set->nr --;
        set = copyHS(context, set, set->nbits);
    }

    len --;
    for (; len >= 0; len --)
    {
        set = removeVariableHS(context, set, vars[len]);
        if (set == AllFreeVariables || set->nitems == 0)
            break;
    }

    return set;
}

void pHS(Context context, Hashset set)
{
    printfHS(context, STDOUT, set);
}


void printfHS(Context context, FILE* out, Hashset set)
{
    if (!set || set->nitems == 0)
        return;

    int i = capacityHS(set->nbits) - 1;
    int r = set->nitems;
    char* sep = (char *) "";
    for (; i >= 0; i --)
    {
        size_t item = set->items[i];
        if (item != 0 && item != 1)
        {
            FPRINTF(context, out, "%s%s", sep, ((Variable) item)->name);
            sep = (char *) ",";
            r --;
            if (r == 0)
                break;
        }
    }
}

void addVariablesOfHS(Context context, VariableSet vars, Hashset set, int constrained, VariablePropertyLink props)
{
    ASSERT(context, set != AllFreeVariables);

    if (!set || set->nitems == 0)
        return;

    int i = capacityHS(set->nbits) - 1;
    int r = set->nitems;
    for (; i >= 0; i --)
    {
        size_t item = set->items[i];
        if (item != 0 && item != 1)
        {
            Variable v = (Variable) item;
            if (!constrained || c_variableProperty(props, v) != NULL)
                addVariable(vars, linkVariable(context, v));
            r --;
            if (r == 0)
                break;
        }
    }
}

// Clear set
Hashset clearHS(Context context, Hashset set)
{
    if (!set || set == AllFreeVariables)
        return NULL;

    UNLINK_Hashset(context, set);
    return NULL;
}

///////////////////////////////////////////////////
// bucket-based hash set implementation

int equalsPtr(const void* left, const void* right)
{
    return left == right;
}

int equalsChars(const void* left, const void* right)
{
    return strcmp((char*) left, (char*) right) == 0;
}

static void freeKeyValue(Context context, const void* key, void* value)
{
    FREE(context, (void*) key);
    if (value)
        FREE(context, value);
}

void freeValue(Context context, const void* key, void* value)
{
    if (value)
        FREE(context, value);
}

static LinkedList2 makeLL2(Context context, const void* key, void* value)
{
    LinkedList2 ll = (LinkedList2) ALLOCATE(context, sizeof(struct _LinkedList2));
    ll->key = key;
    ll->value = value;
    ll->next = NULL;
    return ll;
}

static inline LinkedList2 prependLL2(LinkedList2 list, LinkedList2 entry)
{
    entry->next = list;
    return entry;
}
//
//static LinkedList2 copyLL2(Context context, LinkedList2 head, void (*linkKey)(Context, const void*), void (*linkValue)(Context, void*))
//{
//    LinkedList2 newhead = NULL;
//    while (head)
//    {
//        LinkedList2 n = makeLL2(context, linkKey(context, head->key), linkValue(context, head->value));
//        n->next = newhead;
//        newhead = n;
//
//        head = head->next;
//    }
//    return newhead;
//}

static void freeLL2(Context context, LinkedList2 head, void (*unlink)(Context, const void*, void*))
{
    while (head)
    {
        LinkedList2 next = head->next;
        if (unlink)
            unlink(context, head->key, head->value);
        head->next = NULL;
        head->key = NULL;
        head->value = NULL;
        FREE(context, head);
        head = next;
    }
}

size_t hashChars(const void* key)
{
    const char* data = (const char*) key;

    size_t len = strlen(data);
    size_t h = len;
    while ( len > 3 )
    {
        h += data[0];
        h += data[1]<<8;
        h += data[2];
        h += data[3]<<8;
        len -= 4;
        data += 4;
    }
    switch ( len ) {
      case 3: h += data[2]; // no break
      case 2: h += data[1]<<8;// no break
      case 1: h += data[0];// no break
    }
    return h;
}

size_t hashPtr(const void* entry)
{
    size_t key = (size_t) entry;

    key = (~key) + (key << 21); // key = (key << 21) - key - 1;
    key = key ^ (key >> 24);
    key = (key + (key << 3)) + (key << 8); // key * 265
    key = key ^ (key >> 14);
    key = (key + (key << 2)) + (key << 4); // key * 21
    key = key ^ (key >> 28);
    key = key + (key << 31);

    return key;
}

static Hashset2 growHS2(Context context, Hashset2 set)
{
    size_t oldsize = set->nslots;
    LinkedList2 *oldentries = set->entries;

    set->nbits++;
    set->nslots *= 2;
    set->entries = (LinkedList2 *) CALLOCATE(context, set->nslots * sizeof(LinkedList2));

    size_t i;
    for (i = 0; i < oldsize; i++)
    {
        LinkedList2 l = oldentries[i];
        while (l)
        {
            LinkedList2 n = l->next;

            int index = set->hash(l->key) & ((1 << set->nbits) - 1);
            l->next = set->entries[index];
            set->entries[index] = l;

            l = n;
        }
    }
    FREE(context, oldentries);
    return set;
}

static void freeHS2(Context context, Hashset2 set)
{
    if (!set)
        return;

    size_t i;
    for (i = 0; i < set->nslots; i++)
      freeLL2(context, set->entries[i], set->unlink);

    FREE(context, set->entries);
    FREE(context, set);
}

Hashset2 linkHS2(Hashset2 set)
{
    set->nr ++;
    return set;
}

void unlinkHS2(Context context, Hashset2 set)
{
    if (--set->nr == 0)
        freeHS2(context, set);
}

Hashset2 makeHS2(Context context, unsigned int numbits, void (*unlink)(Context, const void*,void*), int (*equals)(const void*,const void*), size_t (*hash)(const void*))
{
    Hashset2 set = (Hashset2) ALLOCATE(context, sizeof(struct _Hashset2));
    set->nr = 1;
    set->nbits = numbits;
    set->nslots = 1 << set->nbits;
    set->size = 0;

    set->entries = (LinkedList2 *) CALLOCATE(context, set->nslots * sizeof(LinkedList2));

    set->unlink = unlink;
    set->equals = equals;
    set->hash = hash;

    return set;
}

Hashset2 addValueHS2(Context context, Hashset2 set, const void* key, void* value)
{
    ASSERT(context, set->nr == 1); // Can't update when shared.

    size_t index;
    LinkedList2 slot;
    size_t cellno = 0;

    index = set->hash(key) & ((1 << set->nbits) - 1);
    slot = set->entries[index];

    while (slot != NULL)
    {
        if (set->equals(slot->key, key))
        {
            void* oldval = slot->value;
            slot->value = value; // Transfer ref.
            set->unlink(context, key, oldval);
            break; // already there
        }

        slot = slot->next;
        cellno++;
    }

    if (slot == NULL)
    {
        if (set->size >= 4 * set->nslots)
        {
            set = growHS2(context, set);
            index = set->hash(key) & ((1 << set->nbits) - 1);
        }

        LinkedList2 ll = makeLL2(context, key, value);
        set->entries[index] = prependLL2(set->entries[index], ll);
        set->size++;
    }

    return set;
}

Hashset2 removeHS2(Context context, Hashset2 set, const void* key)
{
    ASSERT(context, set->nr == 1); // Can't update when shared.

    size_t index = set->hash(key) & ((1 << set->nbits) - 1);
    LinkedList2 slot = set->entries[index];
    LinkedList2 prevslot = NULL;

    while (slot)
    {
       if (set->equals(slot->key, key))
       {
           // Found it.
           if (prevslot == NULL)
           {
               set->entries[index] = slot->next;
           }
           else
           {
               prevslot->next = slot->next;
           }
           slot->next = NULL;
           freeLL2(context, slot, set->unlink);
           set->size--;
           return set;
       }

       prevslot = slot;
       slot = slot->next;
    }

    return set;
}

int containsHS2(Hashset2 set, const void* key)
{
    size_t index = set->hash(key) & ((1 << set->nbits) - 1);
    LinkedList2 slot = set->entries[index];

    while (slot)
    {
        if (set->equals(slot->key, key))
            return 1;

        slot = slot->next;
    }

    return 0;
}

void* getValueHS2(Hashset2 set, const void* key)
{
    size_t index = set->hash(key) & ((1 << set->nbits) - 1);
    LinkedList2 slot = set->entries[index];
    while (slot)
    {
        if (set->equals(slot->key, key))
            return slot->value;

        slot = slot->next;
    }
    return NULL;
}

Hashset2 clearHS2(Context context, Hashset2 set)
{
    ASSERT(context, set->nr == 1); // Can't update when shared.

    size_t i;
    for (i = 0; i < set->nslots; i++)
    {
        freeLL2(context, set->entries[i], set->unlink);
        set->entries[i] = NULL;
    }

    return set;
}

Iterator2 iteratorHS2(Context context, Hashset2 set)
{
    Iterator2 iter = (Iterator2) ALLOCATE(context, sizeof(struct _Iterator2));
    iter->set = set; // No ref.
    iter->index = -1;
    iter->slot = NULL;
    if (nextIHS2(iter))
        return iter;
    freeIHS2(context, iter);
    return NULL;
}

const void* getKeyIHS2(Iterator2 iter)
{
    return iter->slot->key;
}

void* getValueIHS2(Iterator2 iter)
{
    return iter->slot->value;
}

int nextIHS2(Iterator2 iter)
{
    LinkedList2 slot = iter->slot;
    if (slot != NULL)
        slot = slot->next;
    
    if (slot)
    {
        iter->slot = slot;
        return 1;
    }
    
    // Search for the next slot
    size_t index = iter->index;
    do
    {
        index ++;
        if (index >= iter->set->nslots)
        {
            iter->index = -1;
            iter->slot = NULL;
            iter->set = NULL;
            return 0;
        }
        slot = iter->set->entries[index];
    } while (!slot);
    iter->index = index;
    iter->slot = slot;
    return 1;
}

void freeIHS2(Context context, Iterator2 iter)
{
    FREE(context, iter);
}

Pair*
toArrayHS2(Context context, Hashset2 set)
{
    if (set->size == 0)
        return NULL;

    Pair* array = (Pair *) ALLOCATE(context, sizeof(struct _Pair)* set->size);

    int j = 0;
    unsigned i;
    for (i = 0 ; i < set->nslots ; i++)
    {
        LinkedList2 slot = set->entries[i];
        while (slot)
        {
            Pair pair = (Pair) ALLOCATE(context, sizeof(struct _Pair));
            pair->key = slot->key;
            pair->value = slot->value;
            array[j ++] = pair;
            slot = slot->next;
        }
    }
    return array;
}

static char* fprintProperty(Context context, FILE* out, int isNamed, size_t nr, const void *key, Term term, char* sep, int depth, VariableSet encountered, Hashset2 used, int indent, int *posp, int debug, int max);

/////////////////////////////////////////////////////////////////////////////////
// Map from variables to variables.
//

VariableMap makeVariableMap(Context context)
{
    VariableMap map = (VariableMap) ALLOCATE(context, sizeof(struct _VariableMap));
    map->link = NULL;
    map->context = context;
    return map;
}

Variable lookupVariable(VariableMap map, Variable variable)
{
    if (map)
    {
        VariableMapLink link;
        for (link = map->link; link; link = link->link)
        {
            if (link->key == variable)
                return link->value;
        }
    }
    return NULL;
}

Variable lookupVariableLink(VariableMapLink link, Variable variable)
{
    for (; link; link = link->link)
    {
        if (link->key == variable)
            return link->value;
    }
    return NULL;
}

void addVariableMap(VariableMap map, Variable key, Variable value)
{
    ASSERT(map->context, key->name);
    VariableMapLink link = (VariableMapLink) ALLOCATE(map->context, sizeof(struct _VariableMapLink));
    link->link = map->link;
    link->key = key;
    link->value = value;
    map->link = link;
}

void popVariableMap(VariableMap map, int n)
{
    for (; map->link && n > 0; --n)
    {
        VariableMapLink next = map->link->link;
        FREE(map->context, map->link);
        map->link = next;
    }
}

void freeVariableMap(VariableMap map)
{
    VariableMapLink link = map->link;
    while (link)
    {
        VariableMapLink next = link->link;
        FREE(map->context, link);
        link = next;
    }
    FREE(map->context, map);
}

/////////////////////////////////////////////////////////////////////////////////
// Map from names to variables.

VariableNameMapLink addNameMapLink(Context context, VariableNameMapLink parent, char *name, Variable variable)
{
    VariableNameMapLink link = (VariableNameMapLink) ALLOCATE(context, sizeof(struct _VariableNameMapLink));
    link->key = name;
    link->value = variable;
    link->link = parent;
    return link;
}

Variable lookupNameLink(VariableNameMapLink link, char *name)
{
    for (; link; link = link->link)
        if (!strcmp(link->key, name))
            return link->value;
    return NULL;
}

void freeVariableNameMapLinks(Context context, VariableNameMapLink link)
{
    while (link)
    {
        VariableNameMapLink next = link->link;
        FREE(context, link);
        link = next;
    }
}

/////////////////////////////////////////////////////////////////////////////////
// Property accessors.

// Return the named property or NULL if none.
// The reference is *NOT* transferred
// The name must have already been interned into the Context's keyPool
Term c_namedProperty(NamedPropertyLink link, char *name)
{
    for (; link; link = link->link)
    {
        if (! link->name) // hashset
        {
            Term term = (Term) getValueHS2(link->u.propset, name);
            if (term)
                return term;
        }
        else if (name == link->name)
        {
            return link->u.term;
        }
    }
    return NULL;
}

// Return the variable property or NULL if none.
// The reference is *NOT* transferred
Term c_variableProperty(VariablePropertyLink link, Variable variable)
{
    for (; link; link = link->link)
        if (variable == link->variable)
            return link->u.term;
    return NULL;
}

/////////////////////////////////////////////////////////////////////////////////
// Property construction.

NamedPropertyLink addNamedProperty(Context context, NamedPropertyLink link, char *key, Term term)
{
    Hashset nfvs = NULL;
    if (context->fv_enabled)
    {
        nfvs = link ? LINK_Hashset(context, link->fvs) : NULL;
        nfvs = freeVars(context, term, nfvs);
    }

    return ALLOCATE_NamedPropertyLink(context, GLOBAL(context, key), term, link, nfvs, 1); // transfer refs for term and old link
}

VariablePropertyLink addVariableProperty(Context context, VariablePropertyLink link, Variable variable, Term term)
{
    Hashset vfvs = NULL;
    if (context->fv_enabled)
    {
        vfvs = link ? LINK_Hashset(context, link->fvs) : NULL;
        vfvs = freeVars(context, term, vfvs);
        vfvs = addVariableHS(context, vfvs, linkVariable(context, variable));
    }

    VariablePropertyLink nlink = (VariablePropertyLink) ALLOCATE(context, sizeof(struct _VariablePropertyLink));
    nlink->link = link; // transfer ref
    nlink->nr = 1;
#ifdef CRSX_ENABLE_PROFILING
    nlink->marker = 0;
#endif
    nlink->variable = useVariable(context, variable); // Transfer ref. Account for use
    nlink->u.term = term; // Transfer ref
    nlink->fvs = vfvs;

    return nlink;
}

/////////////////////////////////////////////////////////////////////////////////
// Global Environement accessor.

char* getEnvValue(Context context, const char *name)
{
    char* value = (char*) getValueHS2(context->env, (const void*) name);
    if (!value)
        value = getenv(name);
    return value;
}

void setContextEnv(Context context, const char *name, const char* value)
{
    addValueHS2(context, context->env, (const void*) name, (void*) value);
}

/////////////////////////////////////////////////////////////////////////////////
// Errors.

void *errorf(Context context, char *format, ...)
{
    va_list ap;
    va_start(ap, format);
    vfprintf(STDERR, format, ap);
    va_end(ap);
    exit(1);
}

/////////////////////////////////////////////////////////////////////////////////
// Allocation.

#ifdef DEBUG
long allocateCount, freeCount;
#endif

void *crsx_allocate(Context context, size_t size)
{
    void *p = malloc(size);
    ASSERT(context, p);
#   ifdef DEBUG
    ++allocateCount;
    if (allocateCount % 1000000L == 0L)
        DEBUGCOND(context->debugtrace, DEBUGF(context, "//%*sALLOCATION REACHED %ld\n", stepNesting, "", allocateCount));
#   endif
    return p;
}

void *crsx_callocate(Context context, size_t size)
{
    void *p = calloc(size, 1);
    ASSERT(context, p);
#   ifdef DEBUG
    ++allocateCount;
    if (allocateCount % 1000000L == 0L)
        DEBUGCOND(context->debugtrace, DEBUGF(context, "//%*sALLOCATION REACHED %ld\n", stepNesting, "", allocateCount));
#   endif
    return p;
}

void *crsx_reallocate(Context context, void *pointer, size_t size)
{
    void *p = realloc(pointer, size);
    ASSERT(context, p);
    return p;
}

void crsx_free(Context context, void *pointer)
{
    DEBUGX(++freeCount);
    free(pointer);
}

void crsxAddPools(Context context)
{
    if (!context->poolRefCount)
    {
        context->env = makeHS2(context, 4, freeKeyValue, equalsChars, hashChars);
        context->stringPool = makeHS2(context, 16, freeValue, equalsChars, hashChars);
        context->keyPool = makeHS2(context, 16, freeValue, equalsChars, hashChars);

        context->consPool = (Construction **) ALLOCATE(context, CONS_POOL_MAX_SIZE_SIZE * sizeof(Construction));
        context->consPoolSize = (ssize_t *) ALLOCATE(context, CONS_POOL_MAX_SIZE_SIZE * sizeof(ssize_t));
        int i;
        for (i = 0; i < CONS_POOL_MAX_SIZE_SIZE; i ++)
        {
            context->consPool[i] = (Construction *) ALLOCATE(context, CONS_POOL_MAX_SIZE * sizeof(Construction));
            context->consPoolSize[i] = 0;
        }
        context->bufferPoolSize = 0;

        for (i = 0; i < HASHSET_MAX_NBITS; i ++)
        {
            context->hashsetPool[i] = (Hashset *) ALLOCATE(context, HASHSET_MAX_PER_NBITS * sizeof(Hashset));
            context->hashsetPoolSize[i] = 0;
        }

        context->segmentPool = NULL;
        context->segmentPoolSize = 0;
    }
    ++context->poolRefCount;
}

void crsxReleasePools(Context context)
{
    crsxpReleasePools(context);

    --context->poolRefCount;
    if (! context->poolRefCount)
    {
        
        freeHS2(context, context->env);
        context->env = NULL;
        freeHS2(context, context->stringPool);
        context->stringPool = NULL;
        freeHS2(context, context->keyPool);
        context->keyPool = NULL;

        int i;
        for (i = 0; i < CONS_POOL_MAX_SIZE_SIZE; i ++)
        {
            ssize_t j = context->consPoolSize[i];
            while (--j >= 0)
                FREE(context, context->consPool[i][j]);

            FREE(context, context->consPool[i]);
        }
        FREE(context, context->consPool);
        FREE(context, context->consPoolSize);

        for (i = 0; i < HASHSET_MAX_NBITS; i ++)
        {
            ssize_t j = context->hashsetPoolSize[i];
            while (--j >= 0)
                freeHS(context, context->hashsetPool[i][j], 0);

            FREE(context, context->hashsetPool[i]);
        }

        while (--context->bufferPoolSize >= 0)
            destroyBuffer(context->bufferPool[context->bufferPoolSize]);

        destroySegments(context, context->segmentPool);
        context->segmentPool = NULL;
        context->segmentPoolSize = 0;

        crsxpDestroy(context);
    }
}

char *makeString(Context context, const char *src)
{
    size_t length = strlen(src);
    char *dest = (char *) ALLOCATE(context, length+1);
    memcpy(dest, src, length);
    dest[length] = '\0';
    ///PRINTF(context, "String<%s>\n", dest);
    return dest;
}

char *makeKeyString(Context context, const char *src)
{
    Hashset2 pool = context->keyPool;
    assert(pool);
    if (!pool)
        return NULL;
    char *interned_string = (char *) getValueHS2(pool, (const void*) src);
    if (interned_string)
        return interned_string;

    interned_string = makeString(context, src);
    addValueHS2(context, pool, (const void*) interned_string, (void*) interned_string);
    return interned_string;
}

char *makeSubstring(Context context, const char *src, size_t first, size_t length)
{
    size_t src_length = strlen(src);
    if (src_length < first+length)
        length = src_length - first;
    char *dest = (char *) ALLOCATE(context, length+1);
    memcpy(dest, src+first, length);
    dest[length] = '\0';
    ///PRINTF(context, "Substring<%s>=<%s>\n", src, dest);
    return dest;
}

static
void mangle(int length, const char *original, char *mangled)
{
    int i;
    for (i = 0; i <= length; ++i)
    {
        char c = original[i];
        mangled[i] = (c == '/' ? '_' : c);
    }
}

//char* makeMangle(Context context, const char* src)
//{
//    size_t l = strlen(src);
//    char* mangled = (char *) ALLOCATE(context, l + 1);
//    mangle(l, src, mangled);
//    return mangled;
//}

// Interpret one Unicode relaxed UTF-8 character starting at s into codepoint c.
// NOTE: leaves s on last character in sequence (this leaves s untouched for 7-bit characters)
static unsigned int onecodepoint(unsigned char **sp)
{
    unsigned int c = **sp;
    if (c <= 0x7F) // .7 bit: U+0000     U+007F     1     0xxxxxxx
    {}
    else if ((c & 0xC0) == 0x80) // continuation character out of place -- assume normal
    {}
    else if ((c & 0xE0) == 0xC0) // 11 bit: U+0080 U+07FF    2 110xxxxx 10xxxxxx
    {
        if ((*((*sp)+1) & 0xC0) == 0x80) // if not continued assume roque 8-bit!
        {
            c = (c & 0x1F) << 6;
            c |= *(++(*sp)) & 0x3F;
        }
    }
    else if ((c & 0xF0) == 0xE0) // 16 bit: U+0800 U+FFFF 3 1110xxxx 10xxxxxx 10xxxxxx
    {
        if ((*((*sp)+1) & 0xC0) == 0x80) // if not continued assume roque 8-bit!
        {
            c = (c & 0x1F) << 12;
            c |= (*(++(*sp)) & 0x3F) << 6;
            if ((*((*sp)+1) & 0xC0) == 0x80) c |= *(++(*sp)) & 0x3F;
        }
    }
    else if ((c & 0xF8) == 0xF0) // 21 bit: U+10000 U+1FFFFF 4     11110xxx 10xxxxxx 10xxxxxx 10xxxxxx
    {
        if ((*((*sp)+1) & 0xC0) == 0x80) // if not continued assume roque 8-bit!
        {
            c = (c & 0x1F)<<18;
            c |= (*(++(*sp)) & 0x3F) << 12;
            if ((*((*sp)+1) & 0xC0) == 0x80) c |= (*(++(*sp)) & 0x3F) << 6;
            if ((*((*sp)+1) & 0xC0) == 0x80) c |= *(++(*sp)) & 0x3F;
        }
    }
    else if ((c & 0xFC) == 0xF8) // 26 bit: U+200000 U+3FFFFFF 5 111110xx 10xxxxxx 10xxxxxx 10xxxxxx 10xxxxxx
    {
        if ((*((*sp)+1) & 0xC0) == 0x80) // if not continued assume roque 8-bit!
        {
            c = (c & 0x1F)<<24;
            c |= (*(++(*sp)) & 0x3F) << 18;
            if ((*((*sp)+1) & 0xC0) == 0x80) c |= (*(++(*sp)) & 0x3F) << 12;
            if ((*((*sp)+1) & 0xC0) == 0x80) c |= (*(++(*sp)) & 0x3F) << 6;
            if ((*((*sp)+1) & 0xC0) == 0x80) c |= *(++(*sp)) & 0x3F;
        }
    }
    else if ((c & 0xFE) == 0xFC) // 31 bit: U+4000000 U+7FFFFFFF 6 1111110x 10xxxxxx 10xxxxxx 10xxxxxx 10xxxxxx 10xxxxxx
    {
        if ((*((*sp)+1) & 0xC0) == 0x80) // if not continued assume roque 8-bit!
        {
            c = (c & 0x1F)<<30;
            c |= (*(++(*sp)) & 0x3F) << 24;
            if ((*((*sp)+1) & 0xC0) == 0x80) c |= (*(++(*sp)) & 0x3F) << 18;
            if ((*((*sp)+1) & 0xC0) == 0x80) c |= (*(++(*sp)) & 0x3F) << 12;
            if ((*((*sp)+1) & 0xC0) == 0x80) c |= (*(++(*sp)) & 0x3F) << 6;
            if ((*((*sp)+1) & 0xC0) == 0x80) c |= *(++(*sp)) & 0x3F;
        }
    }
    return c;
}


// Convert UTF-8 chars to external escaped string form.
// All characters in *sourcep are converted into characters starting at *targetp,
// not going beyond endtarget. Updates *sourcep and *targetp.
static const char HexDigits[16] = {'0','1','2','3','4','5','6','7','8','9','a','b','c','d','e','f'};
static void escape(char **sourcep, char **targetp, char *endsource, char *endtarget)
{
    unsigned char *s = (unsigned char *)*sourcep;
    unsigned char *t = (unsigned char *)*targetp;
    for (; *s && s < (unsigned char *)endsource && t < (unsigned char *)endtarget-5; ++s)
    {
         unsigned int c = *s;
        switch (c)
        {
        case '\"' : *(t++) = '\\'; *(t++) = '\"'; break;
        case '\\' : *(t++) = '\\'; *(t++) = '\\'; break;
        case '\n' : *(t++) = '\\'; *(t++) = 'n'; break;
        case '\r' : *(t++) = '\\'; *(t++) = 'r'; break;
        case '\f' : *(t++) = '\\'; *(t++) = 'f'; break;
        case '\a' : *(t++) = '\\'; *(t++) = 'a'; break;
        case '\t' : *(t++) = '\\'; *(t++) = 't'; break;

        default :
            c = onecodepoint(&s);
            // Ready to externalize
            if (c >= ' ' && c <= '~')
            {
                *(t++) = c;
            }
            else if (c <= 0x7F) // non-printable 7 bit characters printed as octal.
            {
                *(t++) = '\\'; *(t++) = '0' + ((c>>6)&0x7); *(t++) = '0' + ((c>>3)&0x7); *(t++) = '0' + (c&0x7);
            }
            else if (c <= 0xFFFF) // most Unicode escapes
            {
                *(t++) = '\\'; *(t++) = 'u';
                *(t++) = HexDigits[(c>>12)&0xF]; *(t++) = HexDigits[(c>>8)&0xF]; *(t++) = HexDigits[(c>>4)&0xF]; *(t++) = HexDigits[c&0xF];
            }
            else // extreme Unicode
            {
                *(t++) = '\\'; *(t++) = 'U';
                *(t++) = HexDigits[(c>>28)&0xF]; *(t++) = HexDigits[(c>>24)&0xF]; *(t++) = HexDigits[(c>>20)&0xF]; *(t++) = HexDigits[(c>>16)&0xF];
                *(t++) = HexDigits[(c>>12)&0xF]; *(t++) = HexDigits[(c>>8)&0xF]; *(t++) = HexDigits[(c>>4)&0xF]; *(t++) = HexDigits[c&0xF];
            }
        }
    }
    *sourcep = (char*)s;
    *targetp = (char*)t;
}

// Convert escaped string characters (without quotes) to UTF-8 form.
// All characters in *sourcep are converted into characters starting at *targetp,
// not going beyond endtarget. Updates *sourcep and *targetp.
void rescape(char **sourcep, char **targetp, char *endsource, char *endtarget)
{
    unsigned char *s = (unsigned char *)*sourcep;
    unsigned char *t = (unsigned char *)*targetp;
    for (; *s && s < (unsigned char *)endsource && t < (unsigned char *)endtarget; ++s)
    {
        unsigned int c = *s;
        if (c == '\\')
        {
            switch (c = *(++s))
            {
            case 'a' : c =  '\n'; break;
            case 't' : c =  '\t'; break;
            case 'r' : c =  '\r'; break;
            case 'f' : c =  '\f'; break;
            case 'n' : c =  '\n'; break;
            case '0' : case '1' : case '2' : case '3' : case '4' : case '5' : case '6' : case '7' : { // octal escape \OOO
                c = (*s - '0'); unsigned char *e = s + 3;
                while (++s < e && '0' <= *s && *s <= '7') c = (c<<3) + (*s - '0');
                s--;
                break;
            }
            case 'u' :
            case 'U' : { // hex Unicode escape \uXXXX and \UXXXXXXXX
                unsigned char *e = s + (c == 'u' ? 5 : 9);
                c = 0;
                while (++s < e)
                {
                    switch (*s)
                    {
                    case '0' : case '1' : case '2' : case '3' : case '4' :
                    case '5' : case '6' : case '7' : case '8' : case '9' :
                        c = (c<<4) + (*s - '0');
                        break;
                    case 'a' : case 'b' : case 'c' : case 'd' : case 'e' : case 'f' :
                        c = (c<<4) + (*s - 'a' + 10);
                        break;
                    case 'A' : case 'B' : case 'C' : case 'D' : case 'E' : case 'F' :
                        c = (c<<4) + (*s - 'A' + 10);
                        break;
                    default : e = s; // hack to break loop early
                    }
                }
                s--;
                break;
            }
            default :
                c = onecodepoint(&s);
            }
        }
        if (c == 0) // 'modified UTF-8' avoids \0 in string
        {
            *(t++) = 0xC0;
            *(t++) = 0x80;
        }
        else if (c <= 0x7F) // 7 bit: U+0000 U+007F 1 0xxxxxxx
        {
            *(t++) = c;
        }
        else if (c <= 0x7FF) // 11 bit: U+0080 U+07FF 2 110xxxxx 10xxxxxx
        {
            *(t++) = 0xC0 | (c>>6);
            *(t++) = 0x80 | (c&0x3F);
        }
        else if (c <= 0xFFFF) // 16 bit: U+0800 U+FFFF 3 1110xxxx     10xxxxxx     10xxxxxx
        {
            *(t++) = 0xE0 | (c>>12);
            *(t++) = 0x80 | ((c>>6)&0x3F);
            *(t++) = 0x80 | (c&0x3F);
        }
        else if (c <= 0x1FFFFF) // 21 bit: U+10000 U+1FFFFF 4 11110xxx 10xxxxxx     10xxxxxx     10xxxxxx
        {
            *(t++) = 0xF0 | (c>>18);
            *(t++) = 0x80 | ((c>>12)&0x3F);
            *(t++) = 0x80 | ((c>>6)&0x3F);
            *(t++) = 0x80 | (c&0x3F);
        }
        else if (c <= 0x3FFFFFF) // 26 bit: U+200000 U+3FFFFFF 5 111110xx     10xxxxxx     10xxxxxx     10xxxxxx     10xxxxxx
        {
            *(t++) = 0xF8 | (c>>24);
            *(t++) = 0x80 | ((c>>18)&0x3F);
            *(t++) = 0x80 | ((c>>12)&0x3F);
            *(t++) = 0x80 | ((c>>6)&0x3F);
            *(t++) = 0x80 | (c&0x3F);
        }
        else if (c <= 0x7FFFFFFF) // 31 bit: U+4000000     U+7FFFFFFF 6 1111110x     10xxxxxx     10xxxxxx     10xxxxxx     10xxxxxx     10xxxxxx
        {
            *(t++) = 0xFC | (c>>30);
            *(t++) = 0x80 | ((c>>24)&0x3F);
            *(t++) = 0x80 | ((c>>18)&0x3F);
            *(t++) = 0x80 | ((c>>12)&0x3F);
            *(t++) = 0x80 | ((c>>6)&0x3F);
            *(t++) = 0x80 | (c&0x3F);
        }
    }
    *sourcep = (char*)s;
    *targetp = (char*)t;
}

char *makeEscaped(Context context, const char *src)
{
    size_t src_length = strlen(src);
    size_t tmp_length = src_length*10+3; // enough space even if all are quotes!
    char *tmp = (char *) ALLOCA(context, tmp_length+1);
    char *s = (char*)src;
    char *t = tmp;
    *(t++) = '"';
    escape(&s, &t, ((char*)src)+src_length, tmp+tmp_length-2);
    *(t++) = '"';
    *(t++) = '\0';
    size_t dstz = t - tmp;
    char *dst = (char *) ALLOCATE(context, dstz);
    memcpy(dst, tmp, dstz);
    ///PRINTF(context, "Escaped<%s>\n", dst);
    return dst;
}

char *makeRescaped(Context context, const char *src)
{
    char *s1 = (char*)src; while (isspace(*s1)) ++s1; // trim front spaces
    char *s2 = (char*)src + strlen(src); while (isspace(*(s2-1)) && s1<s2) --s2; // trim back spaces
    if ((*s1 == '"' || *s1 == '\'') && *s1 == *(s2-1) && s1+2 <= s2) { ++s1; --s2; } // trim quotes
    size_t z = s2 - s1;
    if (z == 0)
        return (char *) "";
    char *tmp = (char *) ALLOCA(context, z+1);
    char *t = tmp;
    rescape(&s1, &t, s2, tmp+z);
    *(t++) = '\0';
    size_t dstz = t - tmp;
    char *dst = (char *) ALLOCATE(context, dstz);
    memcpy(dst, tmp, dstz);
    ///PRINTF(context, "Rescaped<%s>\n", dst);
    return dst;
}

char *makeMangled(Context context, const char *src)
{
    size_t srcz = strlen(src);
    if (!strncmp(src, "_M_", 3)) return (char *) memcpy(ALLOCATE(context, srcz+1), src, srcz+1);

    size_t tmp_length = srcz*3+5; // enough space even if all are special!
    char *tmp = (char *) ALLOCA(context, tmp_length);
    char *t = tmp;
    *(t++) = '_'; *(t++) = 'M'; *(t++) = '_';

    char *s = (char*)src, *e = (char*)src+srcz;
    for (; s < e; ++s)
    {
        char c = *s;
        switch (c)
        {
        case '-' : {
            if (s+1 >= e || ('A' <= *(s+1) && *(s+1) <= 'Z'))
                *(t++) = '_';
            else
            {
                *(t++) = '_'; *(t++) = '_';
            }
            break;
        }
        case '_' : *(t++) = '_'; *(t++) = 'x'; break;
        case '~' : *(t++) = '_'; *(t++) = 'w'; break;
        case '$' : *(t++) = '_'; *(t++) = 's'; break;
        case '#' : *(t++) = '_'; *(t++) = 'h'; break;
        default :
            if (c <= '~')
            {
                if (isalnum(c))
                    *(t++) = c;
                else
                {
                    *(t++) = '_';
                    *(t++) = HexDigits[(c>>4)&0xF]; *(t++) = HexDigits[c&0xF];
                }
            }
            else
            {
                *(t++) = '_'; *(t++) = 'u';
                *(t++) = HexDigits[(c>>12)&0xF]; *(t++) = HexDigits[(c>>8)&0xF]; *(t++) = HexDigits[(c>>4)&0xF]; *(t++) = HexDigits[c&0xF];
            }
        }
    }
    (*t++) = '\0';
    size_t dstz = t - tmp;
    char *dst = (char *) ALLOCATE(context, dstz);
    memcpy(dst, tmp, dstz);
    return dst;
}

char * makeEncodePoint(Context context, unsigned int c)
{
  unsigned char *res;
  if (c<0x80) {
    res = (unsigned char *)ALLOCATE(context, 2);
    res[0] = (c>>0  & 0x7F) | 0x00;
    res[1] = 0;
  } else if (c<0x0800) {
    res = (unsigned char *) ALLOCATE(context, 3);
    res[0] = (c>>6  & 0x1F) | 0xC0;
    res[1] = (c>>0  & 0x3F) | 0x80;
    res[2] = 0;
  } else if (c<0x010000) {
    res = (unsigned char *) ALLOCATE(context, 4);
    res[0] = (c>>12 & 0x0F) | 0xE0;
    res[1] = (c>>6  & 0x3F) | 0x80;
    res[2] = (c>>0  & 0x3F) | 0x80;
    res[3] = 0;
  } else if (c<0x110000) {
    res = (unsigned char *) ALLOCATE(context, 5);
    res[0] = (c>>18 & 0x07) | 0xF0;
    res[1] = (c>>12 & 0x3F) | 0x80;
    res[2] = (c>>6  & 0x3F) | 0x80;
    res[3] = (c>>0  & 0x3F) | 0x80;
    res[4] = 0;
  }
  else {
      res = NULL;
  }
  return (char*) res;
}


char *stringnf(Context context, size_t size, const char *format, ...)
{
    char buffer[size]; // temporary on stack...
    va_list ap;
    va_start(ap,format);
    size_t bytes = vsnprintf(buffer, size, format, ap);
    va_end(ap);
    if (bytes < size)
    {
        char *string = (char *) ALLOCATE(context, bytes+1);
        memcpy(string, buffer, bytes);
        string[bytes] = '\0';
        return string;
    }
    else
    {
        // Overflow...repair as best possible.
        char *string = (char *) ALLOCATE(context, size+4);
        memcpy(string, buffer, size);
        memcpy(string+size, "...", 3);
        string[size+3] = '\0';
        return string;
    }
}

/////////////////////////////////////////////////////////////////////////////////
// Term hashing

static long long stringHashCode(const char* string)
{
    long long code = 0ll;
    int x;
    for (x = 0; string[x]; ++x)
        code = (code<<1) ^ string[x];
    return code;
}

long long termHashCode(Context context, Term term, VariableLink deBruijn)
{
    long long code = 0ll;
    if (IS_VARIABLE_USE(term))
    {
        for (; deBruijn; deBruijn = deBruijn->next)
        {
            if (deBruijn->variable == VARIABLE(term))
                return code * 19ll;
            ++code;
        }
        return (((long long) term)>>4) * 3ll;
    }
    const size_t arity = ARITY(term);
    size_t index;
    for (index = 0; index < arity; ++index)
    {
        const size_t rank = RANK(term, index);
        struct _VariableLink binders[rank];
        VariableLink local = deBruijn;
        size_t bx;
        for (bx = 0; bx < rank; ++bx)
        {
            binders[bx].variable = BINDER(term, index, bx);
            binders[bx].next = local;
            local = &binders[bx];
        }
        code ^= termHashCode(context, SUB(term, index), local) ^ (1<<index);
    }
    if (IS_LITERAL(term))
        return code ^ stringHashCode(asLiteral(term)->text);
    else
        return code ^ (term->descriptor->sortoffset*17ll + (((long long) (SORT(term)))>>4) * 7ll);
}

/////////////////////////////////////////////////////////////////////////////////
// Regex

int matchRegex(char* pat, char* str)
{
    // utf8 -> utf16
    int str_len = strlen(str);
    int strU16_cap = U16_MAX_LENGTH * (2 * str_len) + 1;
    UChar strU16[strU16_cap];
    int strU16_len;
    UErrorCode status = U_ZERO_ERROR;
    u_strFromUTF8(strU16, strU16_cap, &strU16_len, str, -1, &status);

    if (U_FAILURE(status))
        return 0; // TODO: error

    int pat_len = strlen(pat);
    int patU16_cap = U16_MAX_LENGTH * (2 * pat_len) + 1;
    UChar patU16[patU16_cap];
    int patU16_len;
    status = U_ZERO_ERROR;
    u_strFromUTF8(patU16, patU16_cap, &patU16_len, (char*)pat, -1, &status);

    if (U_FAILURE(status))
        return 0; // TODO: error

    // re generation
    status = U_ZERO_ERROR;
    URegularExpression* re = uregex_open(patU16, -1, 0, NULL, &status);

    if (U_FAILURE(status))
        return 0;

    status = U_ZERO_ERROR;
    uregex_setText(re, strU16, -1, &status);
    assert (U_SUCCESS(status));

    // matching
    status = U_ZERO_ERROR;
    int matched = uregex_find (re, 0, &status);
    if (U_FAILURE(status))
        return 0;

    uregex_close (re);

    return matched;
}

void sendSplit(char *string, char *sep, Sink sink)
{
  int depth = 0;
  int trailingNulls = 0;
  if (*sep && *string) {
      const size_t sepz = strlen(sep);
      char *word, *next;
      for (word = (char*)string; (next = strstr(word, sep)); word = next+sepz) {
          if (next==word) {          
                trailingNulls++;
                continue;
          }
          for (; trailingNulls; trailingNulls--) {
                START(sink, _M__sCons);
                LITERAL(sink, "");
                ++depth;
          }
          START(sink, _M__sCons);
          LITERAL(sink, makeSubstring(sink->context, word, 0, next-word));
          ++depth;
      }
      if (*word) {
         START(sink, _M__sCons);
         LITERAL(sink, makeString(sink->context, word));
         ++depth;
      }
  }
  START(sink, _M__sNil);
  END(sink, _M__sNil);
  while (depth-- > 0) END(sink, _M__sCons);
}


//void sendSplit(char* str, char* pat, Sink sink)
//{
//     int str_len = u_strlen ((UChar*) str);
//
//     URegularExpression* re;
//     UErrorCode status = U_ZERO_ERROR;
//
//     // Create regular expression
//     {
//        int pat_len = u_strlen ((UChar*) pat);
//        int patU16_cap = U16_MAX_LENGTH * (2 * pat_len) + 1;
//        UChar patU16[patU16_cap];
//        int patU16_len;
//        status = U_ZERO_ERROR;
//        u_strFromUTF8 (patU16, patU16_cap, &patU16_len, (char*)pat, -1, &status);
//
//        // re generation
//        status = U_ZERO_ERROR;
//
//        re = uregex_open (patU16, -1, 0, NULL, &status);
//
//        assert (U_SUCCESS (status));
//
//        unsigned short int emptyUTF16 = 0x0000;
//        uregex_setText (re, (unsigned short int*)&emptyUTF16, -1, &status);
//        if(uregex_matches (re, -1, &status))
//        {
//            ERRORF(sink->context, Crsx, "Invalid regular expression %s", pat);
//            return;
//        }
//     }
//    int ntok = 0;
//    if(str_len > 0)
//    {
//        int strU16_cap = U16_MAX_LENGTH * (2 * str_len) + 1;
//        UChar* strU16 = (UChar*)ALLOCATE(sink->context, strU16_cap);
//
//        // Set input
//        {
//            int strU16_len;
//            u_strFromUTF8 (strU16, strU16_cap, &strU16_len, (char*)str, -1, &status);
//            assert (U_SUCCESS (status));
//
//            status = U_ZERO_ERROR;
//            uregex_setText (re, strU16, -1, &status);
//            assert  (U_SUCCESS (status));
//        }
//
//        // Split...
//
//        int findStartIndex = 0;
//        int endIndex = 0;
//        while (uregex_find(re, findStartIndex, &status))
//        {
//            int startIndex = uregex_start(re, 0, &status);
//            endIndex = uregex_end(re, 0, &status);
//
//            status = U_ZERO_ERROR;
//            int lenOfToken = startIndex - findStartIndex;
//            if(lenOfToken > 0)
//            {
//                uint8_t* tok = (uint8_t*)ALLOCATE(sink->context, lenOfToken+1);
//                int32_t charsCopied = -1;
//                u_strToUTF8((char*)tok, lenOfToken, &charsCopied,
//                        strU16+findStartIndex, lenOfToken, &status);
//                tok[lenOfToken] = 0x00;
//
//                START(sink, _M__sCons); // $Cons
//                LITERALU(sink, (char*) tok);
//            }
//            else
//            {
//                START(sink, _M__sCons); // $Cons
//                LITERAL(sink, "");
//            }
//            ntok++;
//
//            findStartIndex = endIndex;
//        }
//
//        int lenOfToken = str_len - endIndex;
//        if(lenOfToken > 0)
//        {
//            uint8_t* tok = (uint8_t*)ALLOCATE(sink->context, lenOfToken+1);
//            int32_t charsCopied = -1;
//            u_strToUTF8((char*)tok, lenOfToken, &charsCopied,
//                    strU16+findStartIndex, lenOfToken, &status);
//            tok[lenOfToken] = 0x00;
//
//            START(sink, _M__sCons); // $Cons
//            LITERALU(sink, (char*) tok);
//
//        }
//        else
//        {
//            START(sink, _M__sCons); // $Cons
//            LITERAL(sink, "");
//        }
//        ntok++;
//
//        FREE(sink, strU16);
//    }
//
//    uregex_close (re);
//
//    // Close list
//    START(sink, _M__sNil); END(sink, _M__sNil); // $Nil
//    while (ntok-- > 0)
//        END(sink, _M__sCons); // $Cons
//}


/////////////////////////////////////////////////////////////////////////////////
// Constants.

const char *True = "$True";
const char *False = "$False";
const char *Nil = "$Nil";

VARIABLESET AllFreeVariables = (VARIABLESET) 1;

/////////////////////////////////////////////////////////////////////////////////
// Computation.

struct _ContextEntry
{
    Term term;
    unsigned short index;
};
typedef struct _ContextEntry ContextEntry;
SETUP_STACK_TYPE(ContextEntry)

// Note that step is special:
static int step(Sink sink, Term term); // helper

// Standard normalization function.
//
// Implements outermost evaluate-before-copy normalization: Repeatedly picks one of the following steps until DONE:
// (1) If term is marked as nf with no parent (so at the root of the nf subterm) then we are DONE.
// (2) If term is marked as nf with a parent and a following sibling then advance to the following sibling.
// (3) If term is marked as nf with a parent but no following sibling then pop to parent.
// (4) If term is a function invocation that is not marked as nostep and that we can in fact step then do so and update term to the result.
// (5) If term is a function invocation that is not marked as nostep and that we can in fact not step then mark it as nostep.
// (6) If term is a non-nf data term or a nostep function application with a non-nf child then clear nostep if it is a function, push term, and switch to that child.
// (7) If term is a non-nf data term or a nostep function application with only nf children then mark it as nf.
/// // (7) If term is a nostep function application with either no children or only nf children of which the first is a variable then mark it as nf.
/// // (8) If term is a nostep function application with only nf children including a first one which is a constructor then this is a COOKIE!
/// // (9) If term is a non-nf data term with only nf children then mark it as nf.

#ifdef DEBUG
long computeCount = 0l;
#endif

Term normalizep(Context context, Term term)
{
    normalize(context, &term);
    return term;
}

void normalize(Context context, Term *termp)
{
    ASSERT(context, (*termp)->nr > 0);
#ifdef DEBUG
    Term topTerm = *termp;
    DEBUGCOND(context->debugtrace, DEBUGF(context, "//%*sNORMALIZING\n", stepNesting+1, ""));
    DEBUGCOND(context->debugtrace, DEBUGT(context, stepNesting+3, topTerm));
#endif

    if (IS_NF(*termp))
        return; // (0) if term is a variable or already in normal form then we are DONE.

    Term term = *termp; // Transfer link.
    *termp = NULL;

    ContextEntryStack stack = makeContextEntryStack(context);
    while (1)
    {
        if (IS_NF(term))
        {
            if (emptyContextEntryStack(stack)) // stack empty
            {
                // (1) If term is marked as nf (or a variable) with no parent (so at the root of the nf subterm) then we are DONE.
                freeContextEntryStack(stack);
                *termp = term; // updated term; reference transferred back.
                return;
            }
            else
            {
                // Store term in normal form back to parent.
                Term parent = LINK(context, (topContextEntry(stack)->term));
                int parentIndex = topContextEntry(stack)->index;
                //UNLINK(context, SUB(parent, parentIndex)); // The parent doesn't own the sub anymore
                SUB(parent, parentIndex) = term; // term reference transferred to subterm pointer

                const int parentArity = ARITY(parent);
                if (++parentIndex < parentArity)
                {
                    // (2) If term is marked as nf (or a variable) with a parent and a following sibling then advance to the following sibling.
                    topContextEntry(stack)->index = parentIndex;

                    //term = LINK(context, SUB(parent, parentIndex)); // Transfer sub reference to local term
                    term = SUB(parent, parentIndex); // Transfer sub reference to local term
                    SUB(parent, parentIndex) = NULL;  // Not strictly needed

                    UNLINK(context, parent);
                }
                else
                {
                    // (3) If term is marked as nf (or a variable) with a parent but no following sibling then pop to parent.
                    term = parent; // transfer parent reference to term
                    UNLINK(context, (topContextEntry(stack)->term));
                    popContextEntry(stack);
                    // TODO: swap the transfers to avoid extra UNLINK.

                    propagateFreeVariables(context, parent);
                }
            }
        }
        else if (IS_FUNCTION(term) && ! IS_NOSTEP(term))
        {
            Sink sink = ALLOCA_BUFFER(context);
            if (step(sink, term)) // Reference is transferred and consumed only when step succeeds
            {
                // (4) If term is a function invocation that is not marked as nostep and that we can in fact step then do so and update term to the result.
                term = BUFFER_TERM(sink); // Reference is transferred

                DEBUGCOND(context->debugsteps, DEBUGT(sink->context, stepNesting+5, term));
                DEBUGCOND(context->debugsteps, DEBUGF(sink->context, "//%*s========\n", stepNesting+3, ""));
                DEBUGCOND(context->debugviz,   DEBUGT(sink->context, stepNesting+5, term));
                DEBUGCOND(context->debugviz,   DEBUGF(sink->context, "\n"));
            }
            else
            {
                // (5) If term is a function invocation that is not marked as nostep and that we can in fact not step then mark it as nostep.
                // (Note: failed step has not output anything to buffer, except in strict mode)

            	if (context->strict)
				{
					// When strict mode is set, the step function always consumes the term and output a new term in the sink
					term = BUFFER_TERM(sink);
				}

            	asConstruction(term)->nostep = 1;
            }
            FREE_BUFFER(sink); // always free buffer, even when not actually used!
        }
        else
        {
            int index = 0;
            const int arity = ARITY(term);
            while (index < arity && IS_NF(SUB(term, index)))
                ++index;
            if (index < arity)
            {
                // (6) If term is a non-nf data term or a nostep function application with a non-nf child then clear nostep if it is a function, push term, and switch to that child.
                if (IS_FUNCTION(term))
                    asConstruction(term)->nostep = 0;

                ContextEntry entry = {LINK(context, term), index};
                pushContextEntry(stack, entry);
                UNLINK(context, term); // TODO: really just reference transfer from term to stack

                term = SUB(term, index); // Transfer sub reference to local term
                //SUB(term, index) = NULL  // Not strictly needed
            }
            else
            {
                // (7) If term is a non-nf data term or a nostep function application with only nf children then mark it as nf.
                asConstruction(term)->nf = 1;
                CRSX_CHECK(context, term);
            }
        }
    }
}

Term force(Context context, Term term)
{
    ASSERT(context, term);
    //DEBUGF(context, "//%*sFORCE: %s\n", stepNesting, "", SYMBOL(term));
    if (!IS_NOSTEP(term))
    {
        while (IS_FUNCTION(term))
        {
            //CRSX_CHECK(context, term);
            Sink sink = ALLOCA_BUFFER(context);
            if (!step(sink, term)) // Reference is transferred and consume only when succeed
            {
                if (context->strict)
                {
                	// When strict mode is set, the step function always consumes the term and output a new term in the sink
                	term = BUFFER_TERM(sink);
                }

                //DEBUGF(context, "//NF DATA %s\n", SYMBOL(term));
                asConstruction(term)->nostep = 1;

                FREE_BUFFER(sink);
                break;
            }
            term =  BUFFER_TERM(sink); // reload and try again...
            DEBUGCOND(context->debugsteps, DEBUGT(sink->context, stepNesting+5, term));
            DEBUGCOND(context->debugsteps, DEBUGF(sink->context, "//%*s========\n", stepNesting+3, ""));
            DEBUGCOND(context->debugviz,   DEBUGT(sink->context, stepNesting+5, term));
            DEBUGCOND(context->debugviz,   DEBUGF(sink->context, "\n" ));
            FREE_BUFFER(sink);
        }
    }
    return term;
}

// Helper to focus steps in a single place.
static int step(Sink sink, Term term)
{
#   ifdef DEBUG
    long int count = ++stepCount;
#   endif    

    crsxpBeforeStep(sink->context, term);

    DEBUGCOND(sink->context->debugsteps, DEBUGF(sink->context, "//%*sSTEP(%ld): %s[%d] (%ld,%ld) ============\n", ++stepNesting, "", count, SYMBOL(term), CRSX_CHECK(sink->context, term), allocateCount, freeCount));
    DEBUGCOND(sink->context->debugsteps, DEBUGT(sink->context, stepNesting+4, term));
    DEBUGCOND(sink->context->debugviz,   DEBUGF(sink->context, "//%*sSTEP(%ld): %s[%d] (%ld,%ld)\n", ++stepNesting, "", count, SYMBOL(term), CRSX_CHECK(sink->context, term), allocateCount, freeCount));
    DEBUGCOND(sink->context->debugviz,   DEBUGT(sink->context, stepNesting+4, term));

    int step = term->descriptor->step(sink, term);

    DEBUGCOND(sink->context->debugsteps, DEBUGF(sink->context, "//%*sSTEP-%s(%ld): (%ld,%ld) ==============\n", stepNesting--, "", (step ? "OK" : "FAIL"), count, allocateCount, freeCount));
    DEBUGCOND(sink->context->debugviz,   DEBUGF(sink->context, "//%*sSTEP-%s(%ld): (%ld,%ld)\n", stepNesting--, "", (step ? "OK" : "FAIL"), count, allocateCount, freeCount));

    crsxpAfterStep(sink->context);

    return step;
}

void initCRSXContext(Context context)
{
    context->stamp = 0;
    context->depth = 0;

    context->debugsteps = getenv("crsx-debug-steps") != NULL;
    context->debugtrace = getenv("crsx-trace") != NULL;
    context->debugviz   = getenv("crsxviz") != NULL;
    context->debugliterals = getenv("crsx-debug-literals") != NULL;
    context->strict = getenv("crsx-strict") != NULL;

    context->env = NULL;

    context->poolRefCount = 0;
    context->stringPool = NULL;
    context->keyPool = NULL;
    context->consPool = NULL;

    crsxAddPools(context);

    context->str_filelocation = GLOBAL(context, "$FileLocation");
    context->str_linelocation = GLOBAL(context, "$LineLocation");
    context->str_columnlocation = GLOBAL(context, "$ColumnLocation");

    context->fv_enabled = getenv("crsx-disable-fv") == NULL;

    context->functional = makeVariable(context, "f", 1, 0);
    context->functionalUse = makeVariableUse(context, context->functional);

#ifdef CRSX_ENABLE_PROFILING
    context->profiling = 0;
    context->internal = 0;
#endif
}

Term compute(Context context, Term term)
{
    crsxAddPools(context);
#ifndef OMIT_TIMESPEC
    clock_gettime(CLOCK_PROCESS_CPUTIME_ID, &context->time);
#endif

    normalize(context, &term);

    crsxReleasePools(context);

#ifdef DEBUG
    DEBUGENV("trace", DEBUGF(context, "END COMPUTE"));
    DEBUGENV("trace", DEBUGT(context, 1, term));
#endif

    return term;
}

long elapsed(Context context)
{
#ifndef OMIT_TIMESPEC
    struct timespec current;
    clock_gettime(CLOCK_PROCESS_CPUTIME_ID, &current);
    struct timespec d = diff(context->time, current);
    return (d.tv_sec * 1000000000 + d.tv_nsec) / 1000000;
#else
    return (long)0;
#endif
}

void sendBoundTerm(Sink sink, int rank, Variable* binders, Term term)
{
	const Context context = sink->context;
	if (!IS_BOUND(binders[0]))
	{
		int i;
		for (i = 0; i < rank; i ++)
			REBIND(linkVariable(context, binders[i]));

		BINDS(sink, rank, binders);
	    COPY(sink, term);
	}
	else
	{
		// Need to substitute.
		Variable* newbinders = (Variable *) ALLOCA(context, rank * sizeof(Variable*));
		VariableUse* newuses = (VariableUse *) ALLOCA(context, rank * sizeof(VariableUse*));
		int i;
		for (i = 0; i < rank; i ++)
		{
			newbinders[i] = MAKE_BOUND_PROMISCUOUS_VARIABLE(context, binders[i]->name);
			newuses[i] = makeVariableUse(context, linkVariable(context, newbinders[i]));
		}

		BINDS(sink, rank, newbinders);

		struct _SubstitutionFrame frame = {NULL, 0, rank, binders, (Term *) newuses};
	    SUBSTITUTE(sink, term, &frame);
	}
}

/////////////////////////////////////////////////////////////////////////////////
// Closure.
//
//int closureStep(Sink sink, Term term)
//{
//    return 0; // no computation possible
//}
//
//const char *closureName(Term term)
//{
//    return "$CLOSURE$";
//}
//
//struct _ConstructionDescriptor closureConstructionDescriptor =
//{
//    NULL,                                       //.sort
//    1,                                          //.sortoffset
//    0,                                          //.arity
//    sizeof(struct _ClosureTerm),                //.size
//    noBinderOffsets,                            //.binderoffset
//    (char *(*)(Term term))&closureName,         //.name
//    &closureStep                                   //.step
//};
//
//Term makeClosureTerm(Context context, Closure c)
//{
//    ClosureTerm term = ALLOCATE(context, sizeof(struct _ClosureTerm));
//    term->construction.term.descriptor = &closureConstructionDescriptor;
//    term->construction.term.nr = 1;
//#ifdef CRSX_ENABLE_PROFILING
//    term->construction.term.marker = 0;
//#endif
//    term->construction.nf = 1;
//    term->construction.nostep = 1;
//
//    term->construction.namedProperties = NULL;
//    term->construction.variableProperties = NULL;
//
//    term->construction.fvs = NULL;
//    term->construction.nfvs = NULL;
//    term->construction.vfvs = NULL;
//
//    term->closure = c;
//    return (Term) term;
//}
//
//int idclosure(Sink sink, CEnv env, Term var)
//{
//    ASSERT(sink->context, env == NO_CENV);
//    COPY(sink, var);
//    return 1;
//}
//
//void freeCEnv(Context context, CEnv env)
//{
//    FREE(context, env);
//}

int call(Sink sink, Term term, int nargs, ...)
{
	ASSERT(sink->context, LINK_COUNT(term) == 1);

	// term of the forms x y.x are not allowed in core crsx.
	ASSERT(sink->context, IS_CONSTRUCTION(term));

<<<<<<< HEAD
	va_list ap;
	va_start(ap, nargs);
=======
Term makeClosureTerm(Context context, Closure c)
{
    ClosureTerm term = (ClosureTerm) ALLOCATE(context, sizeof(struct _ClosureTerm));
    term->construction.term.descriptor = &closureConstructionDescriptor;
    term->construction.term.nr = 1;
#ifdef CRSX_ENABLE_PROFILING
    term->construction.term.marker = 0;
#endif
    term->construction.nf = 1;
    term->construction.nostep = 1;
>>>>>>> df6d4adf

	const VariableUse functional = sink->context->functionalUse;

	const int arity = ARITY(term);
	int i = 0;
	for (i = 0; i < arity; i ++)
	{
		Term sub = SUB(term, i);
		if (IS_VARIABLE_USE(sub) && ((VariableUse) sub) == functional)
		{
			unlinkTerm(sink->context, (Term) functional);
			SUB(term, i) = va_arg(ap, Term);
			if (--nargs == 0)
				break;
		}
	}

	va_end(ap);
	return term->descriptor->step(sink, term);
}


int call1(Sink sink, Term term, Term arg0)
{
	if (IS_VARIABLE_USE(term))
	{
		COPY(sink, arg0);
		UNLINK(sink->context, term);
		return 1;
	}

	ASSERT(sink->context, LINK_COUNT(term) == 1);

	const VariableUse functional = sink->context->functionalUse;
	const int arity = ARITY(term);
	int i = 0;
	for (i = 0; i < arity; i ++)
	{
		Term sub = SUB(term, i);
		if (IS_VARIABLE_USE(sub) && ((VariableUse) sub) == functional)
		{
			unlinkTerm(sink->context, (Term) functional);
			SUB(term, i) = arg0; // Transfer ref
			break;
		}
	}
	return term->descriptor->step(sink, term);
}

/////////////////////////////////////////////////////////////////////////////////
// Substitution.
//
// Usage:
//   metaSubstitute(sink, term, substitution)
//   sink - where we send events to.
//   term - the redex fragment that we are copying.
//   substitution - captures the maps v1->Arg1,... derived from the fact that the pattern
//     had #Meta[ v1, ..., vN ] and the contraction had #Meta[ Arg1, ..., ArgN ].
//
// NOTE: DOES unlink (or transfer) both term and substitution (substitutes only).

// The helpers take three additional arguments:
//   weakened - the variables in the substitution that have been eliminated locally by weakenings.
//   exhausted - the variables in the substitution that are linear and have been globally eliminated.
//   renamings - map of binders introduced in redex to corresponding binders in result.
//
#if defined(DEBUG)
long metaSubstituteCount = 0l;
long metaSubstituteWork;
#endif


// Forward declarations
static void metaSubstituteTerm(Sink sink, Term term, SubstitutionFrame substitution, int substitutionCount,
        BitSetP unexhausted, BitSetP unweakened, long *metaSubstituteSizep);

static void metaSubstituteProperties(Sink sink, Construction construction, SubstitutionFrame substitution, int substitutionCount,
        BitSetP unexhaustedp, BitSetP unweakened, long *metaSubstituteSizep);

static void metaSubstituteTermUpdate(Context context, Term *termp, SubstitutionFrame substitution, int substitutionCount,
        BitSetP unexhaustedp, BitSetP unweakened, long *metaSubstituteSizep);

void metaSubstitute(Sink sink, Term term, SubstitutionFrame substitution)
{
    ASSERT(sink->context, term->nr > 0);
    assert(!substitution || (substitution && !substitution->parent));

    const int substitutionCount = (substitution ? substitution->parentCount + substitution->count : 0);

    // Prepare helper bitsets.
    BitSet unexhausted; MAKE_SET_LBITS(sink->context, &unexhausted, substitutionCount);
    BitSet unweakened; MAKE_SET_LBITS(sink->context, &unweakened, substitutionCount);
    long metaSubstituteSize = 0l;

    crsxpBeforeSubstitution(sink->context, term);

    metaSubstituteTermUpdate(sink->context, &term, substitution, substitutionCount, &unexhausted, &unweakened, &metaSubstituteSize);
    COPY(sink, term);

    CHECK_METASUBSTITUTE_SIZE(sink->context, metaSubstituteSize);

    FREE_LBITS(sink->context, unexhausted);
    FREE_LBITS(sink->context, unweakened);

    int i;
    for (i = 0; i < substitutionCount; ++i)
        UNLINK(sink->context, substitution->substitutes[i]);

    crsxpAfterSubstitution(sink->context);
}

/**
 * Substitute variable in term and output result to sink.
 *
 * sink - where we send events to
 * term - the redex fragment that we are copying. Reference is transfered.
 * substitution - substitutions to perform in the redex: maps variables to non-redex terms
 * substitutionCount - size of substitution (number of substituted variables)
 * unexhaustedp - (pointer to global) bits for all substituted variables, cleared after linear variables have been substituted
 * unweakened - bits for all substituted variables, cleared under weakening of the variable
 * metaSubstituteSizep - pointer to size counter for this substitution (TODO: omit when optimizing?)
 *
 **/
static
void metaSubstituteTerm(Sink sink, Term term, SubstitutionFrame substitution, int substitutionCount,
        BitSetP unexhausted, BitSetP unweakened, long *metaSubstituteSizep)
{
    ++(*metaSubstituteSizep);

    const Context context = sink->context;

    if (IS_VARIABLE_USE(term))
    {
        Variable v = VARIABLE(term);
        SubstitutionFrame s;
        for (s = substitution; s; s = s->parent)
        {
            const int offset = s->parentCount;
            int i;
            for (i = 0; i < s->count; ++i)
            {
                if (v == s->variables[i])
                {
                    // (1) Found variable to substitute.
                    Term t = LINK(context, s->substitutes[i]);
                    COPY(sink, t); // Transfer reference

                    if (IS_LINEAR(v))
                    {
                        // Substitutes is not needed anymore. Clear bit
                        CLEAR_LBIT(unexhausted, offset+i);
                    }

                    UNLINK(context, term);
                    return;
                }
            }
        }

        // (2) Variable that is not substituted: just echo.
        // TODO: why not COPY(sink, term)?

        USE(sink, linkVariable(context, v));
        UNLINK(context, term);
    }
    else // IS_CONSTRUCTION(term)
    {
        Construction construction = asConstruction(term);

        // Clear non-occurring free variables.
        BitSet localUnweakened;
        COPY_LBITS(context, &localUnweakened, substitutionCount, unweakened);

        if (context->fv_enabled)
        {
            SubstitutionFrame s = substitution;
            for (; s; s = s->parent)
            {
                const int offset = s->parentCount;
                int i;
                for (i = 0; i < s->count; ++i)
                {
                    Variable v = s->variables[i];
                    if (!VARIABLESET_CONTAINS(construction->fvs, v) && !VARIABLESET_CONTAINS(construction->nfvs, v) && !VARIABLESET_CONTAINS(construction->vfvs, v)) {
                        // - Variable we are substituting is not in the free var set: remove from bitmap!
                        CLEAR_LBIT(&localUnweakened, offset+i);
                    }
                }
            }
        }

        BitSet bitset;
        COPY_LBITS(context, &bitset, substitutionCount, unexhausted);
        MASK_LBITS(&bitset, &localUnweakened);
        if (!ANY_LBITS(&bitset))
        {
            // (3) Term with no further substitution needed so revert to native copying
            FREE_LBITS(context, &bitset);
            COPY(sink, term); // Transfer reference
            return;
        }
        FREE_LBITS(context, &bitset);

        // Meta-substitute properties (shared by (4) and (5))).
        BitSet localUnweakenedC;
        COPY_LBITS(context, &localUnweakenedC, substitutionCount, &localUnweakened);
        metaSubstituteProperties(sink, construction, substitution, substitutionCount, unexhausted, &localUnweakenedC, metaSubstituteSizep);
        FREE_LBITS(context, &localUnweakenedC);

        if (IS_LITERAL(term))
        {
            // (4) Literal: just recreated, including any properties.
            Literal literal = asLiteral(term);
            LITERALU(sink, literal->text);
            UNLINK(context, term);
            return;
        }

        // (5) Generic construction: Fall back to proper substitution of generic reconstruction.

        // - Start tag.
        sink->start(sink, construction->term.descriptor);

        // - Contents.
        const int arity = construction->term.descriptor->arity;
        int i;
        for (i = 0; i < arity; ++i)
        {
            const int rank = RANK(term, i);
            if (rank == 0)
            {
                // --  i'th subterm with no binders: just continue copying.
                BitSet localUnweakenedC2;
                COPY_LBITS(context, &localUnweakenedC2, substitutionCount, &localUnweakened);
                metaSubstituteTerm(sink, LINK(context, SUB(term, i)), substitution, substitutionCount, unexhausted, &localUnweakenedC2, metaSubstituteSizep);
                FREE_LBITS(context, &localUnweakenedC2);
            }
            else
            {
                // -- i'th subterm with binders, second and following copy: add new binders to substitution!
                const int subSubstitutionCount = substitutionCount + rank; // new substitution size
                // --- allocate substitution
                Variable *oldBinders = BINDERS(term, i);
                Variable *subBinders = (Variable *) ALLOCATE(context, rank*sizeof(Variable)); // does not escapes (ALLOCA?)
                VariableUse subUses[rank]; // does not escape
                struct _SubstitutionFrame _subSubstitution = {substitution, substitutionCount, rank, oldBinders, (Term *) subUses}; // does not escape
                SubstitutionFrame subSubstitution = &_subSubstitution;

                // --- allocate bitmaps
                BitSet subUnexhausted;
                COPY_LBITS(context, &subUnexhausted, subSubstitutionCount, unexhausted);
                BitSet subUnweakened;
                COPY_LBITS(context, &subUnweakened, subSubstitutionCount, &localUnweakened);

                // --- populate per binder
                int j;
                for (j = 0; j < rank; ++j)
                {
                    char *oldname = oldBinders[j]->name;
                    char *baseendp = strrchr(oldname, '_');
                    char *basename = oldname;
                    if (baseendp)
                    {
                        const int z = baseendp - oldname;
                        basename = (char *) ALLOCA(context, z+1); // does not escape
                        memcpy(basename, oldname, z);
                        basename[z] = '\0';
                    }
                    int isLinear = IS_LINEAR(oldBinders[j]);
                    subBinders[j] = makeVariable(context, oldBinders[j]->name, 1, isLinear); // escapes

                    subUses[j] = (VariableUse) ALLOCATE(context, sizeof(struct _VariableUse)); // escapes
                    subUses[j]->term.descriptor = NULL;
                    subUses[j]->term.nr = 1;
                    subUses[j]->variable = useVariable(context, linkVariable(context, subBinders[j]));

                    SET_LBIT(&subUnexhausted, substitutionCount + j);
                    SET_LBIT(&subUnweakened, substitutionCount + j);
                }
                // --- send new binders
                BINDS(sink, rank, subBinders); // escape of subBinders!
                FREE(context, subBinders);

                // --- now process subterm!
                metaSubstituteTerm(sink, LINK(context, SUB(term, i)), subSubstitution, subSubstitutionCount, &subUnexhausted, &subUnweakened, metaSubstituteSizep);

                // --- (end of scope for subSubstitution, subUnweakened, and subUses)
                MASK_LBITS(unexhausted, &subUnexhausted);

                FREE_LBITS(context, &subUnexhausted);
                FREE_LBITS(context, &subUnweakened);

                for (j = 0; j < rank; ++j)
                   unlinkTerm(context, (Term) subUses[j]);
            }
        }
        FREE_LBITS(context, &localUnweakened);

        // - End tag.
        sink->end(sink, construction->term.descriptor);

        UNLINK(context, term);
    }
}

// Stacks for links.
SETUP_STACK_TYPE(NamedPropertyLink)
SETUP_STACK_TYPE(VariablePropertyLink)

#ifdef DEBUG
    int copyDepth;
#endif

static void substitutePropertiesPrefix(Sink sink, Construction construction, SubstitutionFrame substitution, int substitutionCount, BitSetP unexhausted, BitSetP unweakened, long *metaSubstituteSizep,
        int mergeNamedProperties, int mergeVariableProperties, NamedPropertyLinkStack namedStack, NamedPropertyLink *namedLinkp, VariablePropertyLinkStack variableStack, VariablePropertyLink *variableLinkp)
{
    const Context context = sink->context;
    NamedPropertyLink namedLink;
    {
        // Collect prefix of named properties that need substitution.
        BitSet localUnweakened;
        COPY_LBITS(sink->context, &localUnweakened, substitutionCount, unweakened);
        
        for (namedLink = construction->namedProperties; namedLink; namedLink = namedLink->link)
        {
            if (!mergeNamedProperties)
            {
                if (context->fv_enabled)
                {
                    // Quick check for closed properties
                    if (namedLink->fvs == NULL)
                        break;
                    
                    if (namedLink->fvs != AllFreeVariables)
                    {
                        // Clear bits
                        SubstitutionFrame s = substitution;
                        for (; s; s = s->parent)
                        {
                            const int offset = s->parentCount;
                            int i;
                            for (i = 0; i < s->count; ++i)
                            {
                                Variable v = s->variables[i];
                                if (!containsHS(namedLink->fvs, v))
                                {
                                    // - Variable we are substituting is not in the free var set: remove from bitmap!
                                    CLEAR_LBIT(&localUnweakened, offset+i);
                                }
                            }
                            
                        }
                    }
                }
                
                BitSet bitset;
                COPY_LBITS(context, &bitset, substitutionCount, unexhausted);
                MASK_LBITS(&bitset, &localUnweakened);
                if (!ANY_LBITS(&bitset))
                {
                    // No more variables to metaSubstitute...the prefix is done!
                    break;
                }
            }

            ++(*metaSubstituteSizep);

#ifdef DEBUG
            ++copyDepth;
#endif
            // The new link, if any.
            const char *key = namedLink->name;
            if (key)
            {
                // - Regular key-value link is always inserted into prefix after substitution of value.
                Sink propertysink = ALLOCA_BUFFER(sink->context);
                BitSet localUnweakenedC;
                COPY_LBITS(sink->context, &localUnweakenedC, substitutionCount, &localUnweakened);
                metaSubstituteTerm(propertysink, LINK(sink->context, namedLink->u.term), substitution, substitutionCount, unexhausted, &localUnweakenedC, metaSubstituteSizep);
                Term term = BUFFER_TERM(propertysink); // Transfer reference
                FREE_BUFFER(propertysink);

                NamedPropertyLink newLink = ALLOCATE_NamedPropertyLink(sink->context, key, term, NULL, NULL, 0);

                pushNamedPropertyLink(namedStack, newLink);
                ++(*metaSubstituteSizep);
            }
            else
            {
                // Traverse map
                Iterator2 iter = iteratorHS2(context, namedLink->u.propset);
                while (iter)
                {
                    Sink propertysink = ALLOCA_BUFFER(sink->context);
                    BitSet localUnweakenedC;
                    COPY_LBITS(sink->context, &localUnweakenedC, substitutionCount, &localUnweakened);
                    metaSubstituteTerm(propertysink, LINK(sink->context, (Term) getValueIHS2(iter)), substitution, substitutionCount, unexhausted, &localUnweakenedC, metaSubstituteSizep);
                    Term term = BUFFER_TERM(propertysink); // Transfer reference
                    FREE_BUFFER(propertysink);
                    
                    NamedPropertyLink newLink = ALLOCATE_NamedPropertyLink(sink->context, (const char*)getKeyIHS2(iter), term, NULL, NULL, 0);
                    
                    pushNamedPropertyLink(namedStack, newLink);
                    ++(*metaSubstituteSizep);
                    
                    if (!nextIHS2(iter))
                    {
                        freeIHS2(context, iter);
                        iter = NULL;
                    }
                }
                
            }
        }
        FREE_LBITS(sink->context, &localUnweakened);
    }
    *namedLinkp = namedLink;

    VariablePropertyLink variableLink;
    {
        // Collect prefix of variable properties that need substitution.
        BitSet localUnweakened;
        COPY_LBITS(sink->context, &localUnweakened, substitutionCount, unweakened);
        
        for (variableLink = construction->variableProperties; variableLink; variableLink = variableLink->link)
        {
            if (!mergeVariableProperties)
            {
                if (context->fv_enabled && variableLink->fvs != AllFreeVariables)
                {
                    // Note: Variable properties are never closed
                    
                    // Clear bits
                    SubstitutionFrame s = substitution;
                    for (; s; s = s->parent)
                    {
                        const int offset = s->parentCount;
                        int i;
                        for (i = 0; i < s->count; ++i)
                        {
                            Variable v = s->variables[i];
                            if (!containsHS(variableLink->fvs, v))
                            {
                                // - Variable we are substituting is not in the free var set: remove from bitmap!
                                CLEAR_LBIT(&localUnweakened, offset+i);
                            }
                        }
                    }
                }
                
                BitSet bitset;
                COPY_LBITS(context, &bitset, substitutionCount, unexhausted);
                MASK_LBITS(&bitset, &localUnweakened);
                if (!ANY_LBITS(&localUnweakened))
                {
                    // No more variables to metaSubstitute...the prefix is done!
                    break;
                }
            }
#ifdef DEBUG
            ++copyDepth;
#endif
            Variable key = variableLink->variable;
            if (key)
            {
                // - The link denotes an actual variable-value mapping.
                SubstitutionFrame s;
                for (s = substitution; s; s = s->parent)
                {
                    int i;
                    for (i = 0; i < s->count; ++i)
                    {
                        if (key == s->variables[i])
                        {
                            Term keySubstitution = s->substitutes[i]; // Just peek... no need to link
                            if (keySubstitution && IS_VARIABLE_USE(keySubstitution))
                            {
                                // This is a substitution of a variable for a variable!
                                key = VARIABLE(keySubstitution);
                            }
                            goto VariableInsert;
                        }
                    }
                }
            VariableInsert:
                {
                    // Mapped variable not (further) renamed - include in prefix after value substitution.
                    VariablePropertyLink newLink = (VariablePropertyLink) ALLOCATE(sink->context, sizeof(struct _VariablePropertyLink));
                    newLink->link = NULL;
                    newLink->variable = useVariable(sink->context, linkVariable(sink->context, key));
                    newLink->nr = 1;
                    newLink->fvs = NULL;
                    Sink propertysink = ALLOCA_BUFFER(sink->context);
                    BitSet localUnweakenedC; COPY_LBITS(sink->context, &localUnweakenedC, substitutionCount, &localUnweakened);
                    metaSubstituteTerm(propertysink, LINK(sink->context, variableLink->u.term), substitution, substitutionCount, unexhausted, &localUnweakenedC, metaSubstituteSizep);
                    newLink->u.term = BUFFER_TERM(propertysink); // Transfer reference
                    FREE_BUFFER(propertysink);
                    pushVariablePropertyLink(variableStack, newLink);
                    ++(*metaSubstituteSizep);
                }
            }
            else
            {
                // Not implemented yet.
            }
        }
        FREE_LBITS(sink->context, &localUnweakened);
    }
    *variableLinkp = variableLink;
}

static void metaSubstituteProperties(Sink sink, Construction construction, SubstitutionFrame substitution, int substitutionCount, BitSetP unexhausted, BitSetP unweakened, long *metaSubstituteSizep)
{
    int mergeNamedProperties = 0, mergeVariableProperties = 0;
    if (SINK_IS_BUFFER(sink))
    {
        mergeNamedProperties = (((Buffer) sink)->pendingNamedProperties != NULL);
        mergeVariableProperties = (((Buffer) sink)->pendingVariableProperties != NULL);
    }

    if (!construction->namedProperties && !construction->variableProperties && !mergeNamedProperties && !mergeVariableProperties)
        return; // no properties and no pending properties.

#ifdef DEBUG
    copyDepth = 0;
#endif

    // For prefix of named properties with substitution applied to values.
    NamedPropertyLinkStack namedStack = makeNamedPropertyLinkStack(sink->context); // stack of properties to copy
    NamedPropertyLink namedLink; // the first link not copied (NULL if all)

    // For prefix of variable properties with substitution applied to keys and values.
    VariablePropertyLinkStack variableStack = makeVariablePropertyLinkStack(sink->context); // stack of properties to copy
    VariablePropertyLink variableLink; // the first link not copied (NULL if all)

    // Collect prefixes.
    substitutePropertiesPrefix(sink, construction, substitution, substitutionCount, unexhausted, unweakened, metaSubstituteSizep,
            mergeNamedProperties, mergeVariableProperties, namedStack, &namedLink, variableStack, &variableLink);

    if (namedLink || variableLink)
    {
        // We need to emit a new reference
        ADD_PROPERTIES(sink, LINK_NamedPropertyLink(sink->context, namedLink), LINK_VariablePropertyLink(sink->context, variableLink));
        ++(*metaSubstituteSizep);
    }

    // Now "play" prefix events (backwards!).
    while (!emptyNamedPropertyLinkStack(namedStack))
    {
        NamedPropertyLink link = *topNamedPropertyLink(namedStack);
        popNamedPropertyLink(namedStack);
        const char *key = link->name;
        if (key)
            ADD_PROPERTY_NAMED(sink, key, LINK(sink->context, link->u.term));

        UNLINK_NamedPropertyLink(sink->context, link);
    }
    freeNamedPropertyLinkStack(namedStack);

    while (!emptyVariablePropertyLinkStack(variableStack))
    {
        VariablePropertyLink link = *topVariablePropertyLink(variableStack);
        popVariablePropertyLink(variableStack);
        Variable key = link->variable;
        if (key)
            ADD_PROPERTY_VARIABLE(sink, linkVariable(sink->context, key), LINK(sink->context, link->u.term));

        UNLINK_VariablePropertyLink(sink->context, link);
    }
    freeVariablePropertyLinkStack(variableStack);
}

// Helper
//   termp - pointer to the redex fragment that we are updating
//
static void metaSubstituteTermUpdate(Context context, Term *termp, SubstitutionFrame substitution, int substitutionCount, BitSetP unexhausted,
        BitSetP unweakened, long *metaSubstituteSizep)
{
    if (LINK_COUNT(*termp) > 1)
    {
        // Can't update term as it's shared. Fallback to copy-mode.
        Sink sink = ALLOCA_BUFFER(context);
        metaSubstituteTerm(sink, *termp, substitution, substitutionCount, unexhausted, unweakened, metaSubstituteSizep);
        *termp = BUFFER_TERM(sink);
        FREE_BUFFER(sink);
        return;
    }

    // Recursively update term.
    if (IS_VARIABLE_USE(*termp))
    {
        Variable v = VARIABLE(*termp);
        SubstitutionFrame s;
        for (s = substitution; s; s = s->parent)
        {
            const int offset = s->parentCount;
            int i;
            for (i = 0; i < s->count; ++i)
            {
                if (LBIT(unweakened, offset+i) && v == s->variables[i])
                {
                    // (1) Found variable to substitute.
                    // - it is already fully built so no substitution context necessary.
                    // - Free variables on the substitute terms will be propagated up either in buffer (for top-level variables)
                    //   or during construction update (see below)
                    UNLINK(context, *termp);
                    *termp = LINK(context, s->substitutes[i]);
                    if (IS_LINEAR(v))
                        CLEAR_LBIT(unexhausted, offset+i);
                    return;
                }
            }
        }
        // (2) Variable that is not substituted: leave it.
        return;
    }
    else // IS_CONSTRUCTION(term)
    {
        Construction construction = asConstruction(*termp);

        // - Clear bit set based on free variables.
        BitSet localUnweakened; COPY_LBITS(context, &localUnweakened, substitutionCount, unweakened);

        if (context->fv_enabled)
        {
            SubstitutionFrame s;
            for (s = substitution; s; s = s->parent)
            {
                const int offset = s->parentCount;
                int i;
                for (i = 0; i < s->count; ++i)
                {
                    Variable v = s->variables[i];
                    if (!VARIABLESET_CONTAINS(construction->fvs, v) && !VARIABLESET_CONTAINS(construction->nfvs, v) && !VARIABLESET_CONTAINS(construction->vfvs, v))
                    {
                        // - Variable we are substituting is not in the free var list: remove from bitmap!
                        // - Or variable is no tracked (shallow and blocking) and already doing deeper substitution
                        CLEAR_LBIT(&localUnweakened, offset+i);
                    }
                }
            }
        }

        BitSet bitset;
        COPY_LBITS(context, &bitset, substitutionCount, unexhausted);
        MASK_LBITS(&bitset, &localUnweakened);
        if (!ANY_LBITS(&bitset))
        {
            // (3) No further substitution is possible, so leave it.
            return;
        }

        // (4) Literal, and
        // (5) Generic construction: Generate copy of properties and then fall back to recursive substitution...

        // - create buffer.
        Sink sink = ALLOCA_BUFFER(context);
        // - copy all properties into buffer.
        BitSet localUnweakenedC;
        COPY_LBITS(context, &localUnweakenedC, substitutionCount, &localUnweakened);
        metaSubstituteProperties(sink, construction, substitution, substitutionCount, unexhausted, &localUnweakenedC, metaSubstituteSizep);

        // - destroy property pointers in term itself (as they are now in the buffer pending list)
        UNLINK_NamedPropertyLink(sink->context, construction->namedProperties);
        construction->namedProperties = NULL;
        UNLINK_VariablePropertyLink(sink->context, construction->variableProperties);
        construction->variableProperties = NULL;

        if (context->fv_enabled)
        {
            UNLINK_Hashset(context, construction->fvs);
            construction->fvs = NULL;
            UNLINK_Hashset(context, construction->nfvs);
            construction->nfvs = NULL;
            UNLINK_Hashset(context, construction->vfvs);
            construction->vfvs = NULL;
        }
        
        // - send property-less term to buffer (note: no substitution, relies on bufferCopy reference semantics).
        COPY(sink, (Term) construction);  // Transfer reference (for term also)

        // - overwrite term with the new term with updated properties.
        *termp = BUFFER_TERM(sink);
        // - done with the buffer.
        FREE_BUFFER(sink);

        // - now fall back to update the term itself!
        const int arity = (*termp)->descriptor->arity;
        const Term term = *termp;

        int i;
        for (i = 0; i < arity; ++i)
        {
            const int rank = RANK(term, i);
            if (rank > 0)
            {
                // -- duplicate nested binders should be considered weakenings.
                BitSet localUnweakened2; COPY_LBITS(context, &localUnweakened2, substitutionCount, unweakened);

                SubstitutionFrame s;
                for (s = substitution; s; s = s->parent)
                {
                    const int offset = s->parentCount;
                    int ii;
                    for (ii = 0; ii < s->count; ++ii)
                    {
                        if (LBIT(&localUnweakened2, offset+ii))
                        {
                            int j;
                            for (j = 0; j < rank; ++j)
                            {
                                if (s->variables[ii] == BINDER(term, i, j))
                                {
                                    CLEAR_LBIT(&localUnweakened2, offset+ii);
                                    break;
                                }
                            }
                        }
                    }
                }
                metaSubstituteTermUpdate(context, &SUB(term, i), substitution, substitutionCount, unexhausted,
                        &localUnweakened2, metaSubstituteSizep);

                FREE_LBITS(context, &localUnweakened2);
            }
            else
            {
                BitSet unweakenedC; COPY_LBITS(context, &unweakenedC, substitutionCount, unweakened);
                metaSubstituteTermUpdate(context, &SUB(term, i), substitution, substitutionCount, unexhausted, &unweakenedC, metaSubstituteSizep);
            }
        }

        // Update nf field of construction.
        int nf = IS_DATA(term) ? 1 : 0;
        for (i = 0; nf && i < arity; ++i)
            if (! IS_NF(SUB(term, i)))
                nf = 0;

        asConstruction(term)->nf = nf;
        asConstruction(term)->nostep = 0;

        // Propagate free variables up
        propagateFreeVariables(context, term);
    }
}


/////////////////////////////////////////////////////////////////////////////////
// Free variables


/**
 * @Brief Returns the given set augmented by the free variables of the given term.
 */
static
Hashset freeVars(Context context, Term term, Hashset set)
{
    if (IS_VARIABLE_USE(term))
        return addVariableHS(context, set, linkVariable(context, VARIABLE(term)));

    return mergeAllHS(context, set, LINK_Hashset(context, asConstruction(term)->fvs));
}

void propagateFreeVariables(Context context, Term term)
{
    if (!context->fv_enabled)
        return;

    crsxpBeforePropagateFV(context);

    // Compute union of child term free vars

    const unsigned arity = ARITY(term);
    Construction c = asConstruction(term);
    switch (arity)
    {
        case 0:
        {
            // Propagate properties free variables on the construction itself.
            const Hashset nfvs = c->namedProperties ? c->namedProperties->fvs : NULL;
            if (c->nfvs != nfvs)
            {
                UNLINK_Hashset(context, c->nfvs);
                c->nfvs = LINK_Hashset(context, nfvs);
            }

            const Hashset vfvs = c->variableProperties ? c->variableProperties->fvs : NULL;
            if (c->vfvs != vfvs)
            {
                UNLINK_Hashset(context, c->vfvs);
                c->vfvs = LINK_Hashset(context, vfvs);
            }
        }
        break;
        default:
            {
                // General case: merge.
                UNLINK_Hashset(context, c->fvs);
                c->fvs = NULL;
                UNLINK_Hashset(context, c->nfvs);
                c->nfvs = NULL;
                UNLINK_Hashset(context, c->vfvs);
                c->vfvs = NULL;
                
                Hashset fvs = NULL;
                Hashset nfvs = c->namedProperties ? LINK_Hashset(context, c->namedProperties->fvs) : NULL;
                Hashset vfvs = c->variableProperties ? LINK_Hashset(context, c->variableProperties->fvs) : NULL;

                int i = arity - 1;
                for (; i >= 0; --i)
                {
                    Term sub = SUB(term, i);
                    unsigned int rank = RANK(term, i);

                    if (IS_CONSTRUCTION(sub))
                    {
                        Construction sc = asConstruction(sub);

                        fvs = mergeAllHS(context, fvs, LINK_Hashset(context, sc->fvs));
                        if (rank > 0)
                            fvs = removeAllHS(context, fvs, BINDERS(term, i), rank);

                        nfvs = mergeAllHS(context, nfvs, LINK_Hashset(context, sc->nfvs));
                        vfvs = mergeAllHS(context, vfvs, LINK_Hashset(context, sc->vfvs));
                    }
                    else
                    {
                        // Variable
                        const Variable v = VARIABLE(sub);
                        //if (v->track)
                        {
                            // Don't add if among binders
                            int bound = 0;
                            if (rank > 0)
                            {
                                Variable* binders = BINDERS(term, i);
                                unsigned int j;

                                for (j = 0; j < rank ; j ++)
                                {
                                    if (binders[j] == v)
                                    {
                                        bound = 1;
                                        break;
                                    }
                                }
                            }

                            if (!bound)
                               fvs = addVariableHS(context, fvs, linkVariable(context, v));
                        }
                    }

                }

                if (VARIABLESET_ISEMPTY(fvs))
                {
                    UNLINK_VARIABLESET(context, fvs);
                    c->fvs = NULL;
                }
                else
                    c->fvs = fvs;

                if (VARIABLESET_ISEMPTY(nfvs))
                {
                    UNLINK_VARIABLESET(context, nfvs);
                    c->nfvs = NULL;
                }
                else
                    c->nfvs = nfvs;

                if (VARIABLESET_ISEMPTY(vfvs))
                {
                    UNLINK_VARIABLESET(context, vfvs);
                    c->vfvs = NULL;
                }
                else
                    c->vfvs = vfvs;
            }
    }

    crsxpAfterPropagateFV(context);
}


// Helper adding modified location properties.
void passLocationProperties(Context context, Term locTerm, Term term)
{
    if (IS_CONSTRUCTION(locTerm) && IS_CONSTRUCTION(term))
    {
        Construction construction = asConstruction(term);
        Construction locConstruction = asConstruction(locTerm);
        char *list[] = {context->str_filelocation,
                        context->str_linelocation,
                        context->str_columnlocation};
        int i;
        for (i = 0; i < 3; ++i)
        {
            char *key = list[i];
            Term value = NAMED_PROPERTY(context, construction, key);
            if (value)
            {
                Term locvalue = NAMED_PROPERTY(context, locConstruction, key);
                if (locvalue && strcmp(SYMBOL(value), SYMBOL(locvalue)))
                {
                    // Location has been changed...update.
                    NamedPropertyLink link = ALLOCATE_NamedPropertyLink(context, GLOBAL(context, key), LINK(context, locvalue),
                            construction->namedProperties, LINK_Hashset(context, construction->namedProperties->fvs), 1);

                    construction->namedProperties = link;

                    if (context->fv_enabled && construction->nfvs != construction->namedProperties->fvs)
                    {
                        UNLINK_Hashset(context, construction->nfvs);
                        construction->nfvs = LINK_Hashset(context, construction->namedProperties->fvs);
                    }
                }
            }
        }
    }

    UNLINK(context, locTerm);
}

/////////////////////////////////////////////////////////////////////////////////
// Memory management.

void freeTerm(Context context, Term term)
{
    if (IS_VARIABLE_USE(term))
    {
        Variable var = VARIABLE(term);
        unuseVariable(context, var);
        unlinkVariable(context, var);
        FREE(context, term);
    }
    else
    {
        Construction construction = asConstruction(term);
        freeConstruction(context, construction);
    }
}

void unlinkValueTerm(Context context, const void* key, void* value)
{
    unlinkTerm(context, (Term) value);
}

static void addAllTerms(Context context, Hashset2 to_set, Hashset2 from_set)
{
    size_t i;
    for (i = 0 ; i < from_set->nslots ; i++)
    {
        LinkedList2 slot = from_set->entries[i];
        while (slot)
        {
            if (!containsHS2(to_set, slot->key))
            {
                Term term = LINK(context, (Term) slot->value);
                ASSERT(context, term);
                addValueHS2(context, to_set, slot->key, term);
            }
            slot = slot->next;
        }
    }
}

// Index named properties by name
static
NamedPropertyLink indexNamedProperties(Context context, const char *name, Term term, NamedPropertyLink nlink, Hashset fvs)
{
    ASSERT(context, term);

    // Make a hashset
    Hashset2 set = makeHS2(context, 8, unlinkValueTerm, equalsChars, hashChars);

    // 0th = new, 1st = nlink, 2nd..count-1 = older
    addValueHS2(context, set, name, term); // Transfer term ref.

    // Copy initialize old elements
    NamedPropertyLink old_link = nlink;
    while (old_link)
    {
        if (old_link->name)
        {
            if (!containsHS2(set, (const void*) old_link->name)) // make sure not to override newer entries
            {
                Term term = LINK(context, old_link->u.term);
                ASSERT(context, term);
                addValueHS2(context, set, old_link->name, term);
            }
        }
        else
        {
            Hashset2 old_set = old_link->u.propset;
            addAllTerms(context, set, old_set);
        }

        if (context->fv_enabled)
        {
            fvs = mergeAllHS(context, fvs, old_link->fvs);
            old_link->fvs = NULL; // Ref has been transferred above.
        }

        // move on
        old_link = old_link->link;
    }

    UNLINK_NamedPropertyLink(context, nlink);

    // Just allocate one link for the whole hashset
    NamedPropertyLink link = (NamedPropertyLink) ALLOCATE(context, sizeof(struct _NamedPropertyLink));
    link->link = NULL; // sets always include everything else
    link->name = NULL; // NULL means it is a hashset
    link->u.propset = set;
#ifdef CRSX_ENABLE_PROFILING
    link->marker = 0;
#endif
    link->count = 0; // count==0 means group-allocation (hashset)
    link->nr = 1;
    link->fvs = fvs;
    return link;
}

NamedPropertyLink ALLOCATE_NamedPropertyLink(Context context, const char *name, Term term, NamedPropertyLink nlink, Hashset fvs, int index)
{
    if (index)
    {
        int count = nlink ? nlink->count + 1 : 1;
        if (count > 100)
            return indexNamedProperties(context, name, term, nlink, fvs);
    }
    
    // Just allocate one, link it, and return it
    NamedPropertyLink link = (NamedPropertyLink) ALLOCATE(context, sizeof(struct _NamedPropertyLink));
    link->link = nlink;
    link->name = name;
    link->u.term = term; // Transfer ref
#ifdef CRSX_ENABLE_PROFILING
    link->marker = 0;
#endif
    link->count = nlink ? nlink->count + 1 : 1;
    link->nr = 1;
    link->fvs = fvs;
    return link;
}

void freeNamedPropertyLink(Context context, NamedPropertyLink link)
{
    while (link)
    {
        if (link->name)
        {
            UNLINK(context, link->u.term);
        }
        else
        {
            unlinkHS2(context, link->u.propset);
            link->u.propset = NULL;
        }
        UNLINK_Hashset(context, link->fvs);

        NamedPropertyLink next = link->link;

        link->link = NULL;
        link->fvs = NULL;
        link->name = NULL; // No need to free name as it is stored in the pool.
        FREE(context, link);
        link = NULL;

        if (next && --next->nr == 0)
            link = next;
    }
}

void freeVariablePropertyLink(Context context, VariablePropertyLink link)
{
    while (link)
    {
        if (link->variable)
        {
            unuseVariable(context, link->variable);
            unlinkVariable(context, link->variable);
            link->variable = NULL; // Not strictly needed
            UNLINK(context, link->u.term);
        }
        else
        {
            unlinkHS2(context, link->u.propset);
            link->u.propset = NULL;
        }
        UNLINK_Hashset(context, link->fvs);

        VariablePropertyLink next = link->link;
        link->link = NULL;
        link->fvs = NULL;
        FREE(context, link);
        link = NULL;

        if (next && --next->nr == 0)
            link = next;
    }
}


//
static void computeFreeVariables2(VariableSet freevars, Term term, VariableSetLink boundLink)
{
    if (IS_VARIABLE_USE(term))
    {
        Variable v = VARIABLE(term);
        if (!variableSetLinkFor(boundLink, v) && !containsVariable(freevars, v))
            addVariable(freevars, linkVariable(freevars->context, v));
    }
    else
    {
        const int arity = ARITY(term);
        int i = 0;
        for (; i < arity; ++i)
        {
            VariableSetLink subBoundLink = boundLink;
            int j, rank = RANK(term, i);
            for (j = 0; j < rank; ++j)
            {
                VariableSetLink newLink = (VariableSetLink) ALLOCATE(freevars->context, sizeof(struct _VariableSetLink));
                newLink->nr = 1;
                newLink->variable = linkVariable(freevars->context, BINDER(term, i, j));
                newLink->link = subBoundLink;
                subBoundLink = newLink;
            }
            computeFreeVariables2(freevars, SUB(term, i), subBoundLink);
            for (j = 0; j < rank; ++j)
            {
                VariableSetLink oldLink = subBoundLink;
                subBoundLink = subBoundLink->link;
                FREE(freevars->context, oldLink);
            }
        }
        {
            NamedPropertyLink nlink = asConstruction(term)->namedProperties;
            for (; nlink; nlink = nlink->link)
                if (nlink->name)
                    computeFreeVariables2(freevars, nlink->u.term, boundLink);
		else {
		  Iterator2 iter = iteratorHS2(freevars->context, nlink->u.propset);
		  if (iter)
		    do {
		      computeFreeVariables2(freevars, (Term)getValueIHS2(iter), boundLink);
		    } while (nextIHS2(iter));
		}
	}
        {
            VariablePropertyLink vlink = asConstruction(term)->variableProperties;
            for (; vlink; vlink = vlink->link)
                if (vlink->variable)
                    computeFreeVariables2(freevars, vlink->u.term, boundLink);
		else {
		  Iterator2 iter = iteratorHS2(freevars->context, vlink->u.propset);
		  if (iter)
		    do {
		      computeFreeVariables2(freevars, (Term)getValueIHS2(iter), boundLink);
		    } while (nextIHS2(iter));
		}
        }
    }
}

//
static VariableSet computeFreeVariables(Context context, Term term)
{
    VariableSet free = makeVariableSet(context);
    computeFreeVariables2(free, term, (VariableSetLink) NULL);
    UNLINK(free->context, term);
    return free;
}

void checkFreeVariables(Context context, Term term)
{
    VARIABLESET set = freeVars(context, term, NULL);
    if (!IS_VARIABLE_USE(term))
    {
        Construction c = asConstruction(term);
        set = VARIABLESET_MERGEALL(context, set, LINK_VARIABLESET(context, c->nfvs));
        set = VARIABLESET_MERGEALL(context, set, LINK_VARIABLESET(context, c->vfvs));
    }


    VariableSet set2 = computeFreeVariables(context, term);

    VariableSetLink link = set2->u.link;
    int count = 0;
    for (; link; link = link->link)
    {
        if (!VARIABLESET_CONTAINS(set, link->variable))
            printf("Missing free variable: %s\n", link->variable->name);

        count ++;
    }

    int count1 = VARIABLESET_COUNT(set);

    if (count1 > count)
        printf("Too many free variables: %d\n", (count1 - count));
}

/////////////////////////////////////////////////////////////////////////////////
// Free variables and variable set manipulations.

VariableSet makeFreeVariableSet(Context context, Term term, SortDescriptor sort, int constrained, VariablePropertyLink props)
{
    VariableSet free = NULL;

    if (IS_VARIABLE_USE(term))
    {
        free = makeVariableSet(context);
        free->addVariable(free, linkVariable(context, VARIABLE(term)));
    }
    else
    {
        Construction c = asConstruction(term);

        if (context->fv_enabled && c->fvs != AllFreeVariables && c->nfvs != AllFreeVariables && c->vfvs != AllFreeVariables)
        {
            free = makeVariableSet(context);
            VARIABLESET_ADDVARIABLESOF(context, free, c->fvs, constrained, props);
            VARIABLESET_ADDVARIABLESOF(context, free, c->nfvs, constrained, props);
            VARIABLESET_ADDVARIABLESOF(context, free, c->vfvs, constrained, props);
        }
        else
            return computeFreeVariables(context, term); // Transfer ref
    }

    UNLINK(context, term);

    return free;
}

/////////////////////////////////////////////////////////////////////////////////
// Deep Equality.

static int deepEqual2(Context context, Term term1, Term term2, int compenv, VariableMap map);

int deepEqual(Context context, Term term1, Term term2, int compenv)
{
    VariableMap map = makeVariableMap(context);
    int result = deepEqual2(context, term1, term2, compenv, map);
    freeVariableMap(map);
    return result;
}

static int deepEqual2(Context context, Term term1, Term term2, int compenv, VariableMap map)
{
    if (IS_VARIABLE_USE(term1))
    {
        if (!IS_VARIABLE_USE(term2)) return 0;
        Variable v1 = VARIABLE(term1);
        Variable v2 = VARIABLE(term2);
        Variable v1image = lookupVariable(map, v1);
        return v1image ? (v1image == v2) : (v1 == v2);
    }
    if (IS_VARIABLE_USE(term2)) return 0;

    if (compenv)
    {
        // Construction or literal: check properties.
        Construction construction1 = asConstruction(term1), construction2 = asConstruction(term2);
        {
            NamedPropertyLink link1, link2;
            for (link1 = construction1->namedProperties; link1; link1 = link1->link)
            {
                const char *name = link1->name;
                if (! name) continue; // skip free vars
                Term value1 = link1->u.term;
                Term value2 = NULL;
                for (link2 = construction2->namedProperties; link2; link2 = link2->link)
                {
                    if (! link2->name) continue; // skip free vars
                    if (!strcmp(name, link2->name))
                    {
                        value2 = link2->u.term;
                        break;
                    }
                }
                if (!value2) return 0;
                if (!deepEqual2(context, value1, value2, compenv, map)) return 0;
            }
            for (link2 = construction2->namedProperties; link2; link2 = link2->link)
            {
                const char *name = link2->name;
                if (! name) continue; // skip free vars
                Term value1 = NULL;
                for (link1 = construction1->namedProperties; link1; link1 = link1->link)
                {
                    if (! link1->name) continue; // skip free vars
                    if (!strcmp(name, link1->name))
                    {
                        value1 = link1->u.term;
                        break;
                    }
                }
                if (!value1) return 0; // just check that all keys are present
            }
        }
        {
            VariablePropertyLink link1, link2;
            for (link1 = construction1->variableProperties; link1; link1 = link1->link)
            {
                Variable variable = link1->variable; // variable to look for
                Term value1 = link1->u.term;
                Variable v = lookupVariable(map, variable);
                if (v) variable = v;
                Term value2 = NULL;
                for (link2 = construction2->variableProperties; link2; link2 = link2->link)
                {
                    if (variable == link2->variable)
                    {
                        value2 = link2->u.term;
                        break;
                    }
                }
                if (!value2) return 0;
                if (!deepEqual2(context, value1, value2, compenv, map)) return 0;
            }
            for (link2 = construction2->variableProperties; link2; link2 = link2->link)
            {
                Variable variable = link2->variable;
                Term value1 = NULL;
                for (link1 = construction1->variableProperties; link1; link1 = link1->link)
                {
                    Variable v1 = link1->variable;
                    Variable v = lookupVariable(map, v1);
                    if (variable == (v ? v : v1))
                    {
                        value1 = link1->u.term;
                        break;
                    }
                }
                if (!value1) return 0; // just check that all keys are present
            }
        }
    }
    if (IS_LITERAL(term1))
    {
        return IS_LITERAL(term2) && !strcmp(asLiteral(term1)->text, asLiteral(term2)->text);
    }
    if (IS_LITERAL(term2)) return 0;
    // Both are proper constructions.

    if (strcmp(SYMBOL(term1), SYMBOL(term2)))
        return 0;

    const int arity = ARITY(term1);
    if (arity != ARITY(term2)) return 0;
    int i;
    for (i = 0; i < arity; ++i)
    {
        const int rank = RANK(term1,i);
        if (rank != RANK(term2,i)) return 0;
        int j;
        for (j = 0; j < rank; ++j)
            addVariableMap(map, BINDER(term1, i, j), BINDER(term2, i, j));
        if (!deepEqual2(context, SUB(term1, i), SUB(term2, i), compenv, map)) return 0;
        popVariableMap(map, rank);
    }
    return 1;
}

/////////////////////////////////////////////////////////////////////////////////
// Keys of properties.

void sendPropertiesKeys(Sink sink, NamedPropertyLink named, VariablePropertyLink vard)
{
  int depth = 0;
  for (; named; named = named->link) {
    if (named->name) {
      START(sink, _M__sCons); LITERAL(sink, named->name); ++depth;
    }
    else {
      Iterator2 iter = iteratorHS2(sink->context, named->u.propset);
      if (iter) {
	do {
	  START(sink, _M__sCons); LITERAL(sink, (char*)getKeyIHS2(iter)); ++depth;
	} while (nextIHS2(iter));
      }
    }
  }
  for (; vard; vard = vard->link) {
    if (vard->variable) {
      START(sink, _M__sCons); USE(sink, vard->variable); ++depth;
    }
    else {
      Iterator2 iter = iteratorHS2(sink->context, vard->u.propset);
      if (iter) {
	do {
	  START(sink, _M__sCons); USE(sink, (Variable)getKeyIHS2(iter)); ++depth;
	} while (nextIHS2(iter));
      }
    }
  }
  // Terminate and unravel list.
  START(sink, _M__sNil); END(sink, _M__sNil);
  while (depth-- > 0) END(sink, _M__sCons);
}


/////////////////////////////////////////////////////////////////////////////////
// Constructor search helpers.

// Helper to search the sorted table of symbol descriptors.
ConstructionDescriptor lookupSymbolTableDescriptor(Context context, SymbolDescriptor table, size_t size, const char *symbol)
{
    size_t lo = 0, hi = size-1, x;
    while (hi >= lo)
    {
        x = (lo+hi)/2;
	if (! (lo <= x && x <= hi && strcmp(table[lo].symbol, symbol) <= 0 && strcmp(symbol, table[hi].symbol) <= 0) )
	{
	    ERRORF(context, Crsx, "Unrecognized symbol: %s\n", symbol);
	    break;
	}
	SymbolDescriptor candidate = &table[x];
	int compare = strcmp(symbol, candidate->symbol);
	if (compare == 0)
	    return candidate->descriptor;
	if (compare < 0) // what we are searching for is in lower half
	    hi = x-1;
	else //if (compare > 0) // what we are searching for is in upper half
	    lo = x+1;
    }
    return NULL;
}

/////////////////////////////////////////////////////////////////////////////////
// I/O of terms.  (Loading is defined in crsx_scan.l)

FILE* fopen_in(Context context, char *name)
{
    int l = strlen(name);
    char *mangled = (char *) ALLOCATE(context, l+1);
    mangle(l, name, mangled);
    return fopen(mangled, "r");
}

FILE* fopen_out(Context context, char *name)
{
    int l = strlen(name);
    char *mangled = (char *) ALLOCATE(context, l+1);
    mangle(l, name, mangled);
    return fopen(mangled, "w");
}

int saveTerm(Context context, char *name, Term term)
{
    FILE *fp = FOPEN_OUT(context, name);
    if (!fp)
    {
        ERRORF(context, Crsx, "Cannot write file %s (%s)\n", name, strerror(errno));
        return 0;
    }
    fprintTerm(context, fp, term);
    fclose(fp);
    return 1;
}

// Printing.
NamedPropertyLink printCookieNameList = NULL;

static void fprintCookies(Context context)
{
    if (printCookieNameList)
    {
        PRINTF(context, "\n//Cookies found:\n");
        NamedPropertyLink cookie = printCookieNameList;
        for (; cookie; cookie = cookie->link)
        {
            PRINTF(context, "//   %s\n", cookie->name);
        }
        PRINTF(context, "\n");
    }
}

static void fprintCookies_new (Context context, FILE* out)
{
    if (printCookieNameList)
    {
        FPRINTF(context, out, "\n//Cookies found:\n");
        NamedPropertyLink cookie = printCookieNameList;
        for (; cookie; cookie = cookie->link)
        {
            FPRINTF(context, out, "//   %s\n", cookie->name);
        }
        PRINTF(context, "\n");
    }
}


void fprintTerm(Context context, FILE* out, Term term)
{
    Hashset2 used = NULL;
    if (getenv("CANONICAL_VARIABLES"))
        used = makeHS2(context, 10, NULL, equalsPtr, hashPtr);

    VariableSet set = makeVariableSet(context);
    int pos = 0;
    fprintTermTop(context, out, term, -1, set, used, 0, &pos, getenv("omit-properties") ? 0 : 10, 0);
    FPRINTF(context, out, "\n");
    freeVariableSet(set);

    if (getenv("CANONICAL_VARIABLES"))
        unlinkHS2(context, used);
}

void printTerm(Context context, Term term)
{
    printCookieNameList = NULL;
    fprintTerm(context, STDOUT, term);
    fprintCookies(context);
}

void ppt(Context context, int nesting, Term term)
{
    printCookieNameList = NULL;
    VariableSet set = makeVariableSet(context);
    char *depthString = getenv("depth");
    int depth = depthString ? atoi(depthString) : 10;
    int pos = 0;
    fprintTermTop(context, STDOUT, term, depth, set, 0, nesting, &pos, getenv("omit-properties") ? 0 : 10, getenv("include-annotations") ? 1 : 0);
    PRINTF(context, "\n");
    freeVariableSet(set);
    fprintCookies(context);
}

void pt(Context context, Term term)
{
    ppt(context, 2, term);
}

void pwt(Context context, Term term)
{
    printCookieNameList = NULL;
    VariableSet set = makeVariableSet(context);
    char *depthString = getenv("depth");
    int depth = depthString ? atoi(depthString) : 10;
    int pos = 0;
    fprintTermTop(context, STDOUT, term, depth, set, NULL, 0, &pos, getenv("omit-properties") ? 0 : 10, 1);
    PRINTF(context, "\n");
    freeVariableSet(set);
    fprintCookies(context);
}

char *SPACES = (char *) "                                                                                                                                                                                                                                                                                                                                                                                                                                                                                                                    ";

void fprintTermWithIndent(Context context, FILE* out, Term term)
{
    printCookieNameList = NULL;

    Hashset2 used = NULL;
    if (getenv("CANONICAL_VARIABLES"))
        used = makeHS2(context, 10, NULL, equalsPtr, hashPtr);

    VariableSet set = makeVariableSet(context);
    int pos = 0;
    fprintTermTop(context, out, term, INT16_MAX, set, used, 1, &pos, getenv("omit-properties") ? 0 : 10, 0);
    FPRINTF(context, out, "\n");
    freeVariableSet(set);
    fprintCookies(context);

    if (getenv("CANONICAL_VARIABLES"))
        unlinkHS2(context, used);
}

void printTermWithIndent(Context context, Term term)
{
    fprintTermWithIndent(context,STDOUT,term);
}

void printTermFullWithIndent(Context context,  Term term)
{
    printCookieNameList = NULL;

    Hashset2 used = NULL;
    if (getenv("CANONICAL_VARIABLES"))
        used = makeHS2(context, 10, NULL, equalsPtr, hashPtr);

    VariableSet set = makeVariableSet(context);
    int pos = 0;
    fprintTermTop(context, STDOUT, term, INT32_MAX, set, used, 1, &pos, INT32_MAX, 0);
    FPRINTF(context, STDOUT, "\n");
    freeVariableSet(set);
    fprintCookies(context);

    if (getenv("CANONICAL_VARIABLES"))
        unlinkHS2(context, used);
}

void fprintTermFullWithIndent (Context context, FILE* out, Term term)
{
    printCookieNameList = NULL;

    Hashset2 used = NULL;
    if (getenv("CANONICAL_VARIABLES"))
        used = makeHS2(context, 10, NULL, equalsPtr, hashPtr);

    VariableSet set = makeVariableSet(context);
    int pos = 0;
    fprintTermTop(context, out, term, INT32_MAX, set, used, 1, &pos, INT32_MAX, 0);
    FPRINTF(context, out, "\n");
    freeVariableSet(set);
    fprintCookies_new (context, out);

    if (getenv("CANONICAL_VARIABLES"))
        unlinkHS2(context, used);
}

// Determines if the specified 8-bit character is an ISO control character. A character is considered to be an ISO
// control character if its code is in the range '\u0000' through '\u001F' or in the range '\u007F' through '\u009F'.
//
// Parameters:
//     ch - the character to be tested.
// Returns:
//     true if the character is an ISO control character; false otherwise.
int isISOControl(unsigned char c)
{
    return (c > 0x00 && c <= 0x1F) || (c >= 0x7F && c <= 0x9F);
}

// Print literal so it is reparseable.
// Literals are in double quotes.
int fprintLiteral(Context context, FILE* out, const char* literal)
{
    size_t literal_length = strlen(literal);
    size_t tmp_length = literal_length*10+3; // enough space even if all are quotes!
    char *tmp = (char *) ALLOCA(context, tmp_length+1);
    char *s = (char*)literal;
    char *t = tmp;
    *(t++) = '"';
    escape(&s, &t, ((char*)literal)+literal_length, tmp+tmp_length-2);
    *(t++) = '"';
    *(t++) = '\0';
    return FPRINTF(context, out, "%s", tmp);
}

// Print variable in form that can be safely reparsed.
int fprintVariable(Context context, FILE* out, Variable x)
{
    if (!x || !x->name || !x->name[0])
    {
        FPRINTF(context, out, "_");
        return 1;
    }
    char* name = x->name;
    int rawsafe = 1;
    unsigned char c = name[0];
    if (islower(c))
    {
        int i;
        for (i = 1; (c = name[i]); ++i)
        {
            switch (c)
            {
            case '_': case '-': case '$':
                break;
            default:
                if (!isalnum(c))
                    rawsafe = 0;
            }
        }
    }
    else
    {
        rawsafe = 0;
    }
    //
    int z = 0;
    if (rawsafe)
        z += FPRINTF(context, out, "%s", name);
        //z += FPRINTF(context, out, "%s%s", name, (IS_LINEAR(x) ? "\302\271" : ""));
    else
    {
        z += FPRINTF(context, out, "v\"");
        int i;
        for (i = 0; (c = name[i]); ++i)
        {
            if ((isgraph(c) || c == ' ') && c != '\"')
                z += FPRINTF(context, out, "%c", c);
            else
                z += FPRINTF(context, out, "\\%03o", (int)c);
        }
        //z += FPRINTF(context, out, "%s'", (IS_LINEAR(x) ? "\302\271" : ""));
        z += FPRINTF(context, out, "\"");
    }
#ifdef DEBUG
    if (getenv("include-annotations"))
    {
        if (x->linear)  z+=FPRINTF(context, out, "¹");
    }
#endif

    return z;
}


// Print canonical variable name
static
int fprintSafeVariableName(Context context, FILE* out, Variable v, Hashset2 used)
{
    if (!used)
        return fprintVariable(context, out, v);

    char* n = (char*) getValueHS2(used, (const void*) v);
    if (n == NULL)
    {
        // Search for [-_0-9] and retain prefix.
        n  = strdup(v->name);
        char* p = n;
        while ((*p) != '\0' && (*p) != '-' && (*p) != '_' && ((*p) < '0' || (*p) > '9'))
            p++;
        (*p) = '\0';

        // Generate char* for used size
        char* index = (char*) malloc(21); // size_t max digits = 20.
        snprintf(index, 21, "%zu", used->size + 1);
        size_t indexlen = strlen(index);

        // Replace all __V[0-9]+ by ""
        size_t len = strlen(n);
        char* replaced = (char*) malloc(len + indexlen + 3 + 1); // allocate enough for __Vindex

        char* pr = replaced;
        p = n;
        while ((*p) != '\0')
        {
            // Matches __V[0-9]?
            if ((*p) == '_' && (*(p + 1)) == '_' && (*(p + 2)) == 'V' && (*(p + 3)) >= '0' && (*(p + 3)) <= '9')
            {
                p += 4;
                // Skip trailing digits
                while ((*p) >= '0' && (*p) <= '9')
                  p ++;

                // (*p) is not a digit.
            }
            else
            {
                (*pr) = (*p);
                p ++;
                pr ++;
            }
        }
        (*pr) = '\0';

        // We don't need n anymore
        free(n);
        n = replaced;

        // Check the variable matches [a-z][A-Za-z0-9]*.
        int match = 1;
        if (n[0] == '\0'|| n[0] < 'a' || n[0] > 'z')
            match = 0;
        else
        {
            p = n + 1;
            while ((*p) != '\0' && (((*p) >= 'A' && (*p) <= 'Z') || ((*p) >= 'a' && (*p) <= 'z') || ((*p) >= '0' && (*p) <= '9')))
                p ++;

            match = (*p) == '\0';
        }
        if (!match)
            strcpy(n, "v");

        // Concat __V[index]
        strcat(n, "__V");
        strcat(n, index);
        free(index);

        addValueHS2(context, used, (const void*) v, (void*) n);
    }
    FPRINTF(context, out, "%s", n);
#ifdef DEBUG
    if (getenv("include-annotations"))
    {
        if (v->linear)  FPRINTF(context, out, "¹");
    }
#endif
    return 1;
}


// Print constructor in form that can be safely reparsed.
// Constructors use single quotes unless safe to dump directly.
int fprintConstructor(Context context, FILE* out, char* name)
{
    if (!name || !name[0])
    {
        FPRINTF(context, out, "''");
        return 2;
    }
    int rawsafe = 1;
    unsigned char c = name[0];
    if (isupper(c))
    {
        int i;
        for (i = 1; (c = name[i]); ++i)
        {
            switch (c)
            {
            case '_': case '-': case '$':
                break;
            default:
                if (!isalnum(c))
                    rawsafe = 0;
            }
        }
    }
    else if (isdigit(c))
    {
        int i;
        for (i = 1; (c = name[i]); ++i)
        {
            switch (c)
            {
            case '0': case '1': case '2': case '3': case '4':
            case '5': case '6': case '7': case '8': case '9':
            case '.': case 'E': case 'e':
                break;
            default:
                rawsafe = 0;
            }
        }
    }
    else
    {
        rawsafe = 0;
    }
    //
    int z = 0;
    if (rawsafe)
        z += FPRINTF(context, out, "%s", name);
    else
    {
        z += FPRINTF(context, out, "'");
        int i;
        for (i = 0; (c = name[i]); ++i)
        {
            if ((isgraph(c) || c == ' ') && c != '\'')
                z += FPRINTF(context, out, "%c", c);
            else
                z += FPRINTF(context, out, "\\%03o", (int)c);
        }
        z += FPRINTF(context, out, "'");
    }
    return z;
}

void fprintTermTop(Context context, FILE* out, Term term, int depth, VariableSet encountered, Hashset2 used, int indent, int *posp, int includeprops, int debug)
{
    if (*posp < indent && depth > 1)
        *posp += FPRINTF(context, out, "%.*s", indent - *posp, SPACES);

    if(term != 0 && term->descriptor != 0){
        char* nm = term->descriptor->name(term);
        if(nm != 0){
            if(strcmp(nm, "GlobalConstant") == 0){
                depth = -1;
            }
        }
    }

    if (term == NULL)
    {
        *posp += FPRINTF(context, out, "_");
    }
    else if (depth == 0)
    {
        *posp += FPRINTF(context, out, "...");
    }
    else if (IS_VARIABLE_USE(term))
    {
        Variable x = VARIABLE(term);
        *posp += fprintSafeVariableName(context, out, x, used);
    }
    else
    {
        char* nm = term->descriptor->name(term);
        if (!strncmp("$Text", nm, 5))
        {
            // We have a text node!
            char *kind = nm+5;
            if (!strcmp(kind, "Cons"))
            {
                fprintTermTop(context, out, SUB(term, 0), depth, encountered, used, indent, posp, includeprops, debug);
                fprintTermTop(context, out, SUB(term, 1), depth, encountered, used, indent, posp, includeprops, debug);
                return;
            }
            else if (!strcmp(kind, "Nil"))
            {
                return;
            }
            else if (!strcmp(kind, "Chars"))
            {
                Term chars = SUB(term, 0);
                if (IS_LITERAL(chars))
                    *posp += FPRINTF(context, out, "%s", asLiteral(chars)->text);
                else
                {
                    fprintTermTop(context, out, chars, depth, encountered, used, indent, posp, includeprops, debug);
                }
                return;
            }
            else if (!strcmp(kind, "Break"))
            {
                Term chars = SUB(term, 0);
                if (IS_LITERAL(chars))
                {
                    const char *text = asLiteral(chars)->text;
                    if (*text)
                    {
                        *posp += FPRINTF(context, out, "%s", text);
                        const char *nl = strrchr(text, '\n');
                        if (nl)
                            *posp = (int) ((text + strlen(text) - 1) - nl);
                    }
                    else
                    {
                        FPRINTF(context, out, "\n");
                        *posp = 0;
                    }
                }
                else
                {
                    fprintTermTop(context, out, chars, depth, encountered, used, indent, posp, includeprops, debug);
                }
                return;
            }
            else if (!strcmp(kind, "String"))
            {
                Term chars = SUB(term, 0);
                if (IS_LITERAL(chars))
                {
                    *posp += FPRINTF(context, out, "\"%s\"", asLiteral(chars)->text);
                    // TODO: reset absolute position
                }
                else
                {
                    fprintTermTop(context, out, chars, depth, encountered, used, indent, posp, includeprops, debug);
                }
                return;
            }
            else if (!strcmp(kind, "Separator"))
            {
                return;
            }
            else if (!strcmp(kind, "Group"))
            {
                fprintTermTop(context, out, SUB(term, 0), depth, encountered, used, indent, posp, includeprops, debug);
                return;
            }
            else if (!strcmp(kind, "Indent"))
            {
                fprintTermTop(context, out, SUB(term, 0), depth, encountered, used, indent+2, posp, includeprops, debug);
                return;
            }
            else if (!strcmp(kind, "Embed"))
            {
                fprintTermTop(context, out, SUB(term, 0), depth, encountered, used, indent, posp, includeprops, debug);
                return;
            }
        }

        // Properties, if any.
        if (includeprops)
        {
            Construction construction = asConstruction(term);
            if (debug)
            {
                fprintFreeVars(context, out, construction->fvs);
                fprintFreeVars(context, out, construction->nfvs);
                fprintFreeVars(context, out, construction->vfvs);
            }
            if (construction->namedProperties || construction->variableProperties)
            {
                *posp += FPRINTF(context, out, "{");
                char *sep = (char *) "";
                sep = fprintNamedProperties(context, out, construction->namedProperties, sep, depth==INT32_MAX?depth:depth-10, encountered, used, indent, posp, debug, includeprops);
                sep = fprintVariableProperties(context, out, construction->variableProperties, sep, depth==INT32_MAX?depth:depth-10, encountered, used, indent, posp, debug, includeprops);
                if (indent && depth > 1) { FPRINTF(context, out, "\n%.*s", indent, SPACES); *posp = indent; }
                *posp += FPRINTF(context, out, "}");
            }
        }

        if (IS_LITERAL(term))
        {
            *posp += fprintLiteral(context, out, term->descriptor->name(term));
        }
        else
        {
            char* nm = term->descriptor->name(term);
            const int arity = ARITY(term);
            int isFunction = IS_FUNCTION(term);
            if (isFunction)
            {
                // Probably a cookie
                char *name;
                if (arity == 0)
                    name = nm;
                else
                {
                   char* cons = (char *) ALLOCATE(context, 500);
                   name = cons;

                   int sz = strlen(nm);
                   memcpy(cons, nm, sz);
                   cons += sz;
                   (*cons) = '[';
                   cons ++;
                   char* sub = SYMBOL(SUB(term, 0));
                   sz = strlen(sub);
                   memcpy(cons, sub, sz);
                   cons += sz;
                   (*cons) = '\0';
                }
                // This really should never have been using NamedPropertyLink
                // as a generic string list.  We should fix that, but given
                // that it is like this, link it after the allocate to
                // prevent the allocate from turning our string list into
                // a hashtable in the future.  (NamedPropertyLink stores
                // a set, not a list (ie. unordered), whereas cookie lists
                // are an ordered list of strings).
                NamedPropertyLink newCookie = ALLOCATE_NamedPropertyLink(context, name, NULL, NULL, NULL, 0);
                newCookie->link = printCookieNameList;

                printCookieNameList = newCookie;
            }

            if(arity == 0 && strlen(nm) == 0)
            {
                return;
            }
            *posp += fprintConstructor(context, out, nm);
#ifdef DEBUG
         //   DEBUGENV("crsx-debug-addresses", FPRINTF(context, out, "{%p}", (void*)term));
///            if (asConstruction(term)->constant)
///                FPRINTF(context, out, "{C}");
///            if (asConstruction(term)->ground)
///                FPRINTF(context, out, "{G}");
            if (debug)
            {
                if (asConstruction(term)->nf)
                    FPRINTF(context, out, "{NF}");
                if (asConstruction(term)->nostep)
                    FPRINTF(context, out, "{NS}");

                FPRINTF(context, out, "{%ld}", term->nr);
            }
#endif
            if (arity > 0)
            {
                int deep = 0;
                int i;
                for (i = 0; i < arity; ++i)
                    deep = deep || ARITY(SUB(term, i)) > 0;
                FPRINTF(context, out, (deep && indent && depth>1 ? "[\n" : "["));
                *posp = (deep && indent && depth>1 ? 0 : *posp+1);
                for (i = 0; i < arity; ++i)
                {
                    if (i > 0) { FPRINTF(context, out, (deep && indent && depth>1 ? ",\n" : ", ")); *posp = (deep && indent && depth>1 ? 0 : *posp+2); }
                    // Binders.
                    int rank = RANK(term,i);
                    if (rank > 0)
                    {
                        if (*posp < indent && depth > 1) *posp += FPRINTF(context, out, "%.*s ", indent-*posp, SPACES);
                        int j;
                        for (j = 0; j < rank; ++j)
                        {
                            // Bound variable that should be unique...
                            Variable binder = BINDER(term, i, j);
                            if (binder)
                            {
                                //ASSERT(context, !containsVariable(encountered, used, binder));
                                addVariable(encountered, linkVariable(context, binder));
                                *posp += fprintSafeVariableName(context, out, binder, used);
                                *posp += FPRINTF(context, out, " ");
                            }
                            else
                                *posp += FPRINTF(context, out, "vNULL ");
                        }
                        FPRINTF(context, out, (deep && indent && depth>1 ? ".\n" : ". "));
                        *posp = (deep && indent && depth>1 ? 0 : *posp+1);
                    }
                    // Subterm.
                    fprintTermTop(context, out, SUB(term, i), depth==INT32_MAX?depth:depth-1, encountered, used, (indent ? indent+(rank>0 ? 2 : 1) : 0), posp, includeprops, debug);
                }
                *posp += FPRINTF(context, out, "]");
            }
        }
    }
}

/** Print a single named or variable property (and return sep on empty, "; " otherwise).
 * Use isNamed=true for named properties, isNamed=false for variable properties. */
static char* fprintProperty(Context context, FILE* out, int isNamed, size_t nr, const void *key, Term term, char* sep, int depth, VariableSet encountered, Hashset2 used, int indent, int *posp, int debug, int max)
{
    *posp += FPRINTF(context, out, "%s", sep);
    char *nl = strrchr(sep, '\n');
    if (nl) *posp = ((sep + strlen(sep) - 1) - nl);
    if (indent && *posp < indent+2 && depth > 1)
      *posp += FPRINTF(context, out, "%.*s", indent + 2 - *posp, SPACES);
    if (debug)
      FPRINTF(context, out, "{%zd}", nr);
    if (isNamed)
    {
        *posp += fprintLiteral(context, out, (char *) key);
    }
    else
    {
        *posp += fprintSafeVariableName(context, out, (Variable) key, used);
    }
    *posp += FPRINTF(context, out, " : ");
    fprintTermTop(context, out, term, depth==INT32_MAX?depth:depth-2, encountered, used, (indent ? indent+4 : 0), posp, depth==INT32_MAX?depth:1, debug);
    sep = (char *) ";\n";
    return sep;
}

static char *fprintPropsHS2(Context context, FILE* out, int isNamed, Hashset2 set, char* sep, int depth, VariableSet encountered, Hashset2 used, int indent, int *posp, int debug, int max)
{
	if (set)
	{
		size_t i;
		for (i = 0 ; i < set->nslots ; i++)
		{
			LinkedList2 slot = set->entries[i];
			while (slot)
			{
				Term term = (Term) slot->value;
				sep = fprintProperty(context, out, isNamed, set->nr, slot->key, term, sep, depth, encountered, used, indent, posp, debug, max);
				slot = slot->next;
			}
		}
	}
    return sep;
}

void printPropsHS2(Context context, Hashset2 set)
{
    VariableSet encountered = makeVariableSet(context);
    Hashset2 used = makeHS2(context, 10, NULL, equalsChars, hashChars);
    int pos = 0;

    fprintPropsHS2(context, STDOUT, 1 /* names, not variables */,
                   set, (char *) ";\n", -1, encountered, used, 1, &pos, 0, 0);
}


/** Print named properties (and return sep on empty, "; " otherwise). */
char* fprintNamedProperties(Context context, FILE* out, NamedPropertyLink namedProperties, char* sep, int depth, VariableSet encountered, Hashset2 used, int indent, int *posp, int debug, int max /*includeprops*/)
{
    NamedPropertyLink link;
    for (link = namedProperties; link; link = link->link)
    {
        if (link->name)
        {
            sep = fprintProperty(context, out, 1, link->nr, link->name, link->u.term, sep, depth, encountered, used, indent, posp, debug, max);
        }
        else
        {
            sep = fprintPropsHS2(context, out, 1, link->u.propset, sep, depth, encountered, used, indent, posp, debug, max);
        }
        if ((max==INT32_MAX?max:max--) <=0)
            break;
    }
    return sep;
}

/** Print variable properties (and return sep on empty, "; " otherwise). */
char* fprintVariableProperties(Context context, FILE* out, VariablePropertyLink variableProperties, char* sep, int depth, VariableSet encountered, Hashset2 used, int indent, int *posp, int debug, int max /*includeprops*/)
{
    VariablePropertyLink link;
    for (link = variableProperties; link; link = link->link)
    {
        if (link->variable)
        {
            sep = fprintProperty(context, out, 0, link->nr, link->variable, link->u.term, sep, depth, encountered, used, indent, posp, debug, max);
        }
        else
        {
            sep = fprintPropsHS2(context, out, 0, link->u.propset, sep, depth, encountered, used, indent, posp, debug, max);
        }
        if ((max==INT32_MAX?max:max--) <=0)
            break;
    }
    return sep;
}

void pfv(Context context, VARIABLESET freeVars)
{
    fprintFreeVars(context, STDOUT, freeVars);
    FPRINTF(context, STDOUT, "\n");
}

/** Print free variable */
void fprintFreeVars(Context context, FILE* out, VARIABLESET freeVars)
{
    if (getenv("free-var-annotation"))
    {
        if (!VARIABLESET_ISEMPTY(freeVars))
        {
            FPRINTF(context, out, "<");
            VARIABLESET_PRINTF(context, out, freeVars);
            FPRINTF(context, out, ">");
        }
    }
}

// Experimental term regeneration code...

void printCTerm2(Context context, Term term, VariableSet allocated, char *sink, int indent);
void printCTerm(Context context, Term term)
{
    VariableSet set = makeVariableSet(context);
    PRINTF(context, "void sendCTerm(Sink sink)\n");
    PRINTF(context, "{\n");
    printCTerm2(context, term, set, (char *) "sink", 1);
    PRINTF(context, "}\n");
    freeVariableSet(set);
}
void printCTerm2(Context context, Term term, VariableSet allocated, char *sink, int indent)
{
    if (IS_VARIABLE_USE(term))
    {
        Variable x = VARIABLE(term);
        ASSERT(context, x);
        char* name = x->name;
        ASSERT(context, name);
        if (!containsVariable(allocated, x))
        {
            PRINTF(context, "%.*sVariable %s = MAKE_%s%sVARIABLE(%s->context, \"%s\");\n", indent, SPACES, name, (IS_BOUND(x) ? "BOUND_" : "FRESH_"), (IS_LINEAR(x) ? "LINEAR_" : "PROMISCUOUS_"), sink, name);
            addVariable(allocated, linkVariable(context, x));
        }
        PRINTF(context, "%.*sUSE(%s, %s);\n", indent, SPACES, sink, name);
    }
    else // Construction.
    {
        // Properties, if any.
        {
            Construction construction = asConstruction(term);
            if (construction->namedProperties || construction->variableProperties)
            {
                {
                    NamedPropertyLink link;
                    for (link = construction->namedProperties; link; link = link->link)
                        if (link->name)
                        {
                            PRINTF(context, "%.*s{\n", indent, SPACES);
                            char *bufferSink = ALLOCATENF(context, 100, "buf_%d", indent+1);
                            PRINTF(context, "%.*sSink %s = MAKE_BUFFER(%s->context);\n", indent+1, SPACES, bufferSink, sink);
                            printCTerm2(context, link->u.term, allocated, bufferSink, indent+1);
                            PRINTF(context, "%.*sADD_PROPERTY_NAMED(%s, \"%s\", BUFFER_TERM(%s));\n", indent+1, SPACES, sink, link->name, bufferSink);
                            PRINTF(context, "%.*sFREE_BUFFER(%s));\n", indent+1, SPACES, bufferSink);
                            FREE(context, bufferSink);
                            PRINTF(context, "%.*s}\n", indent, SPACES);
                        }
                }
                {
                    VariablePropertyLink link;
                    for (link = construction->variableProperties; link; link = link->link)
                        if (link->variable)
                        {
                            PRINTF(context, "%.*s{\n", indent, SPACES);
                            char *bufferSink = ALLOCATENF(context, 100, "buf_%d", indent+1);
                            PRINTF(context, "%.*sSink %s = MAKE_BUFFER(%s->context);\n", indent+1, SPACES, bufferSink, sink);
                            printCTerm2(context, link->u.term, allocated, bufferSink, indent+1);
                            PRINTF(context, "%.*sADD_PROPERTY_VARIABLE(%s, %s, BUFFER_TERM(%s));\n", indent+1, SPACES, sink, link->variable->name, bufferSink);
                            PRINTF(context, "%.*sFREE_BUFFER(%s));\n", indent+1, SPACES, bufferSink);
                            FREE(context, bufferSink);
                            PRINTF(context, "%.*s}\n", indent, SPACES);
                        }
                }
            }
        }

        if (IS_LITERAL(term))
        {
            char* literal = term->descriptor->name(term);
            PRINTF(context, "%.*sLITERAL(%s, \"%s\");\n", indent, SPACES, sink, literal);
        }
        else
        {
            ASSERT(context, IS_DATA(term));
            int arity = ARITY(term);
            SortDescriptor sort = term->descriptor->sort;
            char *internalName = sort->constructorInternalNames[TAG(term)];
            PRINTF(context, "%.*sSTART(%s, %s);\n", indent, SPACES, sink, internalName);
            int i;
            for (i = 0; i < arity; ++i)
            {
                // Binders.
                int rank = RANK(term,i);
                if (rank > 0)
                {
                    int j;
                    for (j = 0; j < rank; ++j)
                    {
                        Variable binder = BINDER(term, i, j);
                        PRINTF(context, "%.*s%s = MAKE_%sVARIABLE(%s->context, \"%s\");\n", indent+1, SPACES, binder->name, (IS_LINEAR(binder) ? "LINEAR_" : ""), sink, binder->name);
                        addVariable(allocated, linkVariable(context, binder));
                    }
                    PRINTF(context, "%.*s{\n", indent+1, SPACES);
                    PRINTF(context, "%.*sVariable bind_%d[%d] = ALLOCATE(%s->context, %d*sizeof(Variable));\n", indent+2, SPACES, indent+2, rank, sink, rank);
                    for (j = 0; j < rank; ++j)
                    {
                        Variable binder = BINDER(term, i, j);
                        PRINTF(context, "%.*sbind_%d[%d] = %s;\n", indent+2, SPACES, indent+2, j, binder->name);
                        addVariable(allocated, linkVariable(context, binder));
                    }
                    PRINTF(context, "%.*sBINDS(%s, %d, bind_%d);\n", indent+2, SPACES, sink, rank, indent+2);
                    PRINTF(context, "%.*s}\n", indent+1, SPACES);
                }
                // Subterm.
                printCTerm2(context, SUB(term, i), allocated, sink, indent+1);
            }
            PRINTF(context, "%.*sEND(%s, %s);\n", indent, SPACES, sink, internalName);
        }
    }
}

void printTraceForCps(Context context, Term term)
{
	PRINTF(context, "==>\n");
	while (1) {
		if (IS_LITERAL(term))
    	{
        	PRINTF(context, "   %s\n", term->descriptor->name(term));
        	break;
    	}
    	else if (IS_CONSTRUCTION(term))
    	{
    		char* nm=term->descriptor->name(term);
        	PRINTF(context, "   %s\n", nm);
        	int arity=ARITY(term);
        	if (arity==0) break;
        	
        	int k;
        	for (k=0; k<arity; k++) {
        		Term sub = SUB(term, k);
        		if (sub && IS_CONSTRUCTION(sub) && !strncmp(sub->descriptor->name(sub), "CONT", 4)) {
        			term = SUB(sub, 0);
        			goto cont;
        		}
        	}
        	
        	if (RANK(term, arity-1)>0)
        	{
				term= SUB(term,arity-1);	
        	}
        	else break;
        }
        else break;
    cont:
    	continue;
    }
}


///static void ptSubstitution(Context context, SubstitutionFrame substitution)
///{
///    for (; substitution; substitution = substitution->parent)
///    {
///        int i;
///        for (i = 0; i < substitution->count; ++i)
///        {
///            PRINTF(context, "  %s => ", substitution->variables[i]->name);
///            pt(context, substitution->substitutes[i]);
///        }
///    }
///}


/////////////////////////////////////////////////////////////////////////////////<|MERGE_RESOLUTION|>--- conflicted
+++ resolved
@@ -3623,60 +3623,7 @@
 /////////////////////////////////////////////////////////////////////////////////
 // Closure.
 //
-//int closureStep(Sink sink, Term term)
-//{
-//    return 0; // no computation possible
-//}
-//
-//const char *closureName(Term term)
-//{
-//    return "$CLOSURE$";
-//}
-//
-//struct _ConstructionDescriptor closureConstructionDescriptor =
-//{
-//    NULL,                                       //.sort
-//    1,                                          //.sortoffset
-//    0,                                          //.arity
-//    sizeof(struct _ClosureTerm),                //.size
-//    noBinderOffsets,                            //.binderoffset
-//    (char *(*)(Term term))&closureName,         //.name
-//    &closureStep                                   //.step
-//};
-//
-//Term makeClosureTerm(Context context, Closure c)
-//{
-//    ClosureTerm term = ALLOCATE(context, sizeof(struct _ClosureTerm));
-//    term->construction.term.descriptor = &closureConstructionDescriptor;
-//    term->construction.term.nr = 1;
-//#ifdef CRSX_ENABLE_PROFILING
-//    term->construction.term.marker = 0;
-//#endif
-//    term->construction.nf = 1;
-//    term->construction.nostep = 1;
-//
-//    term->construction.namedProperties = NULL;
-//    term->construction.variableProperties = NULL;
-//
-//    term->construction.fvs = NULL;
-//    term->construction.nfvs = NULL;
-//    term->construction.vfvs = NULL;
-//
-//    term->closure = c;
-//    return (Term) term;
-//}
-//
-//int idclosure(Sink sink, CEnv env, Term var)
-//{
-//    ASSERT(sink->context, env == NO_CENV);
-//    COPY(sink, var);
-//    return 1;
-//}
-//
-//void freeCEnv(Context context, CEnv env)
-//{
-//    FREE(context, env);
-//}
+
 
 int call(Sink sink, Term term, int nargs, ...)
 {
@@ -3685,21 +3632,8 @@
 	// term of the forms x y.x are not allowed in core crsx.
 	ASSERT(sink->context, IS_CONSTRUCTION(term));
 
-<<<<<<< HEAD
 	va_list ap;
 	va_start(ap, nargs);
-=======
-Term makeClosureTerm(Context context, Closure c)
-{
-    ClosureTerm term = (ClosureTerm) ALLOCATE(context, sizeof(struct _ClosureTerm));
-    term->construction.term.descriptor = &closureConstructionDescriptor;
-    term->construction.term.nr = 1;
-#ifdef CRSX_ENABLE_PROFILING
-    term->construction.term.marker = 0;
-#endif
-    term->construction.nf = 1;
-    term->construction.nostep = 1;
->>>>>>> df6d4adf
 
 	const VariableUse functional = sink->context->functionalUse;
 
