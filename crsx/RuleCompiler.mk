# Makefile for CRSX rule compiler.

# Standard programs.

CC = gcc
CCFLAGS=-g -Wall 
#-O3

ICU4CDIR=
ICU4CLIB=-licui18n -licuuc -licudata
#INCLUDES = /usr/include

CACHE=rulecompiler

#Keep the intermediate files in cache.
.SECONDARY:

.PHONY: prereq bin 
<<<<<<< HEAD
bin: lib/javacc.jar lib/antlr-runtime-3.1.3.jar bin/crsx
=======
bin: compile bin/crsx
>>>>>>> 301b7fbc

clean::
	@rm -f $(CACHE)/*.*
	@rm -f bin/crsx

prereq:
	@mkdir -p bin
	@mkdir -p $(CACHE)

#===================================================================================================
# RULE COMPILER COMPILATION
# 

# CRSX.
#
CRSX_FILES=$(CACHE)/crsx.c $(CACHE)/crsx.h $(CACHE)/crsx_scan.l $(CACHE)/main.c $(CACHE)/linter.c $(CACHE)/linter.h

$(CACHE)/crsx.c $(CACHE)/crsx.h $(CACHE)/crsx_scan.l $(CACHE)/main.c $(CACHE)/linter.c $(CACHE)/linter.h: $(COMPILERSRC)/c/crsx.h $(COMPILERSRC)/c/crsx.c $(COMPILERSRC)/c/crsx_scan.l $(COMPILERSRC)/c/main.c $(COMPILERSRC)/c/linter.c  $(COMPILERSRC)/c/linter.h
	@cp $(COMPILERSRC)/c/crsx.h $(CACHE)
	@cp $(COMPILERSRC)/c/crsx.c $(CACHE)
	@cp $(COMPILERSRC)/c/crsx_scan.l $(CACHE)
	@cp $(COMPILERSRC)/c/main.c $(CACHE)
	@cp $(COMPILERSRC)/c/linter.c $(CACHE)
	@cp $(COMPILERSRC)/c/linter.h $(CACHE)

#
$(CACHE)/crsx.o: $(CACHE)/crsx.c $(CACHE)/crsx.h
	$(CC) $(CCFLAGS) -I$(CACHE) -c $(CACHE)/crsx.c -o $@
#
$(CACHE)/crsx_scan.o: $(CACHE)/crsx_scan.c $(CACHE)/crsx.h 
$(CACHE)/crsx_scan.c: $(CACHE)/crsx_scan.l
	$(FLEX) -v -s -o $(CACHE)/crsx_scan.c $(CACHE)/crsx_scan.l
#
$(CACHE)/linter.o: $(CACHE)/linter.c $(CACHE)/linter.h $(CACHE)/crsx.h
	$(CC) $(CCFLAGS) -I$(CACHE) -c $(CACHE)/linter.c -o $@
#
$(CACHE)/main.o: $(CACHE)/main.c $(CACHE)/crsx.h
	$(CC) $(CCFLAGS) -I$(CACHE) -c $(CACHE)/main.c -o $@

CRSXO_FILES=$(CACHE)/crsx.o $(CACHE)/crsx_scan.o $(CACHE)/main.o $(CACHE)/linter.o

TARGETS=CRSXC

# CRSX rule families
CRSXCFAMILIES =RULE TERM EVAL HEADER SORTS SYMBOLS D CD Reified Text

# Same as FAMILIES but as CRSX list format
CRSXCMODULES = ( $(patsubst %,'%';,$(CRSXCFAMILIES)) )

# The crsxc rules files.
CRSXCRULESFILES =  $(COMPILERSRC)/crsxc.crs $(COMPILERSRC)/c/rules.crs $(COMPILERSRC)/c/evaluators.crs $(COMPILERSRC)/c/term.crs $(COMPILERSRC)/c/header.crs $(COMPILERSRC)/c/sorts.crs $(COMPILERSRC)/c/symbols.crs $(COMPILERSRC)/defs.crs $(COMPILERSRC)/reify.crs $(COMPILERSRC)/c/cdefs.crs 

# We need a second expansion: the first expansion generates target rules and the second expansion processes automatic variables	    
.SECONDEXPANSION:
define TARGETDR
  $(CACHE)/$(1).dr: $($(1)RULESFILES)
	$(RUNCRSXRC) 'grammar=("net.sf.crsx.text.Text";)' "modules=$($(1)MODULES)" rules="$$<" simple-terms sortify dispatchify reify="$$@"
	@[ -s $$@ ] || rm -f $$@ || false

endef
$(foreach tgt, $(TARGETS), $(eval $(call TARGETDR,$(tgt))))

#===================================================================================================
# C SOURCE FILES GENERATION

define TARGETGEN

# - header fragment for TARGET.h with all declarations.
$(CACHE)/$(1)_%.h: $(CACHE)/$(1)_%_header.dr
	$(RUNCRSXRC) "grammar=('net.sf.crsx.text.Text';)" rules=$(COMPILERSRC)/c/header.crs wrapper="ComputeHeader" "MODULE=$$*" sink=net.sf.crsx.text.TextSink input="$$<" output="$$@.tmp"
	@mv $$@.tmp $$@

# - sort data structures and step function definitions.

$(CACHE)/$(1)_%_fun.c: $(CACHE)/$(1)_%.dr
	$(RUNCRSXRC) "grammar=('net.sf.crsx.text.Text';)" rules=$(COMPILERSRC)/c/rules.crs  wrapper="ComputeRules" "HEADERS=$(1).h" "MODULE=$$*" sink=net.sf.crsx.text.TextSink input="$$<" canonical-variables output="$$@.tmp"
	@mv $$@.tmp $$@
 
 # - symbol list for crsx_scan.
 $(CACHE)/$(1)_%.symlist: $(CACHE)/$(1)_%_header.dr
	$(RUNCRSXRC) "grammar=('net.sf.crsx.text.Text';)" rules=$(COMPILERSRC)/c/symbols.crs wrapper="ComputeSymbols" sink=net.sf.crsx.text.TextSink input="$$<" output="$$@.tmp"
	@sed -e 's/}, */},\n/g' -e 's/ //g' $$@.tmp | awk '/^$$$$/{next}{print}' | LC_ALL=C sort -bu > $$@
	@rm -f $$@.tmp

 # specific targets for data symbols.
 $(CACHE)/$(1)_data.dr: $(CACHE)/$(1).dr

 $(CACHE)/$(1)_data.h: $(CACHE)/$(1)_data.dr  
	$(RUNCRSXRC) "grammar=('net.sf.crsx.text.Text';)" rules=$(COMPILERSRC)/c/header.crs wrapper="ComputeHeader" MODULE=DATA sink=net.sf.crsx.text.TextSink input="$(CACHE)/$(1)_data.dr" output="$(CACHE)/$(1)_data.h.tmp"
	@mv $(CACHE)/$(1)_data.h.tmp $(CACHE)/$(1)_data.h

 $(CACHE)/$(1)_data.c: $(CACHE)/$(1)_data.dr 
	$(RUNCRSXRC) "grammar=('net.sf.crsx.text.Text';)" rules=$(COMPILERSRC)/c/sorts.crs wrapper="ComputeSorts" "HEADERS=$(1).h" sink=net.sf.crsx.text.TextSink input="$(CACHE)/$(1)_data.dr" output="$(CACHE)/$(1)_data.c.tmp"
	@mv $(CACHE)/$(1)_data.c.tmp $(CACHE)/$(1)_data.c

 $(CACHE)/$(1)_data.symlist: $(CACHE)/$(1)_data.dr  
	$(RUNCRSXRC) "grammar=('net.sf.crsx.text.Text';)" rules=$(COMPILERSRC)/c/symbols.crs wrapper="ComputeSymbols" sink=net.sf.crsx.text.TextSink input="$(CACHE)/$(1)_data.dr" output="$(CACHE)/$(1)_data.symlist.tmp"
	sed -e 's/}, */},\n/g' -e 's/ //g' $(CACHE)/$(1)_data.symlist.tmp | awk '/^$$$$/{next}{print}' | LC_ALL=C sort -bu > $(CACHE)/$(1)_data.symlist
	@rm $(CACHE)/$(1)_data.symlist.tmp

 $(1)DR_FILES += $(CACHE)/$(1)_data.dr
 $(1)H_FILES += $(CACHE)/$(1)_data.h 
 $(1)SYMLIST_FILES += $(CACHE)/$(1)_data.symlist
 
 $(CACHE)/%_fun.o : $(CACHE)/%_fun.c $(CACHE)/$(1).h 
	$(CC) $(CCFLAGS) -I$(CACHE) -I$(COMPILERSRC)/c -c $$< -o $$@
 
endef
$(foreach tgt, $(TARGETS), $(eval $(call TARGETGEN,$(tgt))))

# Non-.c targets for all sort data structures, step functions, and function symbol lists.
define FAMILY_DEPENDENCIES
 $(CACHE)/$(1)_$(2).dr:		$(CACHE)/$(1).dr 
 $(CACHE)/$(1)_$(2)_header.dr:	$(CACHE)/$(1).dr 
 $(CACHE)/$(1)_$(2)_fun.c:		$(CACHE)/$(1)_$(2).dr 
 $(CACHE)/$(1)_$(2).h:		$(CACHE)/$(1)_$(2)_header.dr 
 $(CACHE)/$(1)_$(2).symlist:	$(CACHE)/$(1)_$(2)_header.dr 
 $(1)DR_FILES += $(CACHE)/$(1)_$(2).dr
 $(1)H_FILES += $(CACHE)/$(1)_$(2).h
 $(1)SYMLIST_FILES += $(CACHE)/$(1)_$(2).symlist
 $(1)C_FILES += $(CACHE)/$(1)_$(2)_fun.c

#
#all:: $(DR_FILES) $(H_FILES) $(C_FILES) $(CACHE)/$(1)symbols.c
#	touch all.stamp
#clean::
#	rm -f $(H_FILES)
#	rm -f $(C_FILES)
#	rm -f $(SYMLIST_FILES)
#	rm -f $(CACHE)/X2Bsymbols*
#	rm -f all.stamp
#realclean::
#	rm -f $(DR_FILES)

$(CACHE)/$(1)_$(2)_fun.o:	$(CACHE)/$(1)_$(2)_fun.c $(H_FILES) $(CACHE)/$(1).h
$(1)O_FILES += $(CACHE)/$(1)_$(2)_fun.o

$(CACHE)/$(1)symbols.o: $(CACHE)/$(1)symbols.c $(COMPILERSRC)/c/crsx.h $(CACHE)/$(1)_data.h $(CACHE)/$(1).h

endef

define TARGETED_FAMILY_DEPENDENCIES
# Top header file included from all components.
$(CACHE)/$(1).h: $$($(1)H_FILES)
	@(echo '/* C HEADER FOR CRSX $(1).h */'; \
	  echo '#ifndef CRSX__M_$(1)_H'; \
	  echo '#define CRSX__M_$(1)_H'; \
	  echo '#include "crsx.h"'; \
	  echo '#include "$(1)_data.h"'; \
	  for line in $($(1)FAMILIES); do \
	     echo "#include \"$(1)_$$$$line.h\""; \
	  done; \
	  echo '#endif') > $(CACHE)/$(1).h

$(1)H_FILES += $(CACHE)/$(1).h

# All symbols list.
$(CACHE)/$(1)symbols.c: $$($(1)SYMLIST_FILES)  
	LC_ALL=C sort -bu $$($(1)SYMLIST_FILES) > $$@.tmp
	@(echo '/* Generated table of all $(1) symbols. */'; \
	  echo '#include "$(1).h"'; \
	  echo "size_t symbolDescriptorCount = $$$$(wc -l <$$@.tmp);"; \
	  echo 'struct _SymbolDescriptor symbolDescriptorTable[] = {';\
	  cat $$@.tmp;\
	  echo '{NULL, NULL}};') > $$@


# OBJECT FILES.
$(CACHE)/$(1)_data.o: $(CACHE)/$(1)_data.c $($(1)H_FILES) $(CACHE)/$(1).h $(CRSX_FILES) 

$(1)O_FILES += $(CACHE)/$(1)_data.o
$(1)O_FILES += $(CACHE)/$(1)symbols.o

$(foreach family,$($(1)FAMILIES),$(eval $(call FAMILY_DEPENDENCIES,$(1),$(family))))
endef
$(foreach tgt, $(TARGETS), $(eval $(call TARGETED_FAMILY_DEPENDENCIES,$(tgt))))

#===================================================================================================
# bin

bin/crsx: $(CRSXCO_FILES) $(CRSXO_FILES)
	@mkdir -p bin
	$(CC) $^ $(ICU4CDIR) $(ICU4CLIB)  -o $@

# Default C compilation
%.o: %.c
	$(CC) $(CCFLAGS) -I$(CACHE) -c $< -o $@<|MERGE_RESOLUTION|>--- conflicted
+++ resolved
@@ -16,11 +16,7 @@
 .SECONDARY:
 
 .PHONY: prereq bin 
-<<<<<<< HEAD
-bin: lib/javacc.jar lib/antlr-runtime-3.1.3.jar bin/crsx
-=======
-bin: compile bin/crsx
->>>>>>> 301b7fbc
+bin: lib/javacc.jar lib/antlr-runtime-3.1.3.jar compile bin/crsx
 
 clean::
 	@rm -f $(CACHE)/*.*
